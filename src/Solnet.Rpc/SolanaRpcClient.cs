using Microsoft.Extensions.Logging;
using Solnet.Rpc.Core;
using Solnet.Rpc.Core.Http;
using Solnet.Rpc.Messages;
using Solnet.Rpc.Models;
using Solnet.Rpc.Types;
using Solnet.Rpc.Utilities;
using System;
using System.Collections.Generic;
using System.Diagnostics;
using System.Linq;
using System.Net.Http;
using System.Threading.Tasks;

namespace Solnet.Rpc
{
    /// <summary>
    /// Implements functionality to interact with the Solana JSON RPC API.
    /// </summary>
    [DebuggerDisplay("Cluster = {" + nameof(NodeAddress) + "}")]
    internal class SolanaRpcClient : JsonRpcClient, IRpcClient
    {
        /// <summary>
        /// Message Id generator.
        /// </summary>
        private readonly IdGenerator _idGenerator = new IdGenerator();

        /// <summary>
        /// Initialize the Rpc Client with the passed url.
        /// </summary>
        /// <param name="url">The url of the node exposing the JSON RPC API.</param>
        /// <param name="logger">The logger to use.</param>
        /// <param name="httpClient">An http client.</param>
<<<<<<< HEAD
        /// <param name="rateLimiter">A rate limiting strategy or null.</param>
        internal SolanaRpcClient(string url, ILogger logger, HttpClient httpClient = default, IRateLimiter rateLimiter = null) 
            : base(url, logger, httpClient, rateLimiter)
=======
        internal SolanaRpcClient(string url, ILogger logger, HttpClient httpClient = default)
            : base(url, logger, httpClient)
>>>>>>> 14548bd2
        {
        }

        #region RequestBuilder

        /// <summary>
        /// Build the request for the passed RPC method and parameters.
        /// </summary>
        /// <param name="method">The request's RPC method.</param>
        /// <param name="parameters">A list of parameters to include in the request.</param>
        /// <typeparam name="T">The type of the request result.</typeparam>
        /// <returns>A task which may return a request result.</returns>
        private JsonRpcRequest BuildRequest<T>(string method, IList<object> parameters)
            => new JsonRpcRequest(_idGenerator.GetNextId(), method, parameters);

        /// <summary>
        /// 
        /// </summary>
        /// <param name="method">The request's RPC method.</param>
        /// <typeparam name="T">The type of the request result.</typeparam>
        /// <returns>A task which may return a request result.</returns>
        private async Task<RequestResult<T>> SendRequestAsync<T>(string method)
        {
            JsonRpcRequest req = BuildRequest<T>(method, null);

            return await SendRequest<T>(req);
        }

        /// <summary>
        /// Send a request asynchronously.
        /// </summary>
        /// <param name="method">The request's RPC method.</param>
        /// <param name="parameters">A list of parameters to include in the request.</param>
        /// <typeparam name="T">The type of the request result.</typeparam>
        /// <returns>A task which may return a request result.</returns>
        private async Task<RequestResult<T>> SendRequestAsync<T>(string method, IList<object> parameters)
        {
            JsonRpcRequest req = BuildRequest<T>(method, parameters);
            return await SendRequest<T>(req);
        }

        private KeyValue HandleCommitment(Commitment parameter, Commitment defaultValue = Commitment.Finalized)
            => parameter != defaultValue ? KeyValue.Create("commitment", parameter) : null;

        private KeyValue HandleTransactionDetails(TransactionDetailsFilterType parameter,
            TransactionDetailsFilterType defaultValue = TransactionDetailsFilterType.Full)
            => parameter != defaultValue ? KeyValue.Create("transactionDetails", parameter) : null;

        #endregion


        #region Accounts

        /// <inheritdoc cref="IRpcClient.GetTokenMintInfoAsync(string,Commitment)"/>
        public async Task<RequestResult<ResponseValue<TokenMintInfo>>> GetTokenMintInfoAsync(string pubKey,
            Commitment commitment = Commitment.Finalized)
        {
            return await SendRequestAsync<ResponseValue<TokenMintInfo>>("getAccountInfo",
                Parameters.Create(
                    pubKey,
                    ConfigObject.Create(
                        KeyValue.Create("encoding", "jsonParsed"),
                        HandleCommitment(commitment))));
        }

        /// <inheritdoc cref="IRpcClient.GetTokenMintInfo(string,Commitment)"/>
        public RequestResult<ResponseValue<TokenMintInfo>> GetTokenMintInfo(string pubKey,
            Commitment commitment = Commitment.Finalized)
            => GetTokenMintInfoAsync(pubKey, commitment).Result;


        /// <inheritdoc cref="IRpcClient.GetTokenAccountInfoAsync(string,Commitment)"/>
        public async Task<RequestResult<ResponseValue<TokenAccountInfo>>> GetTokenAccountInfoAsync(string pubKey,
            Commitment commitment = Commitment.Finalized)
        {
            return await SendRequestAsync<ResponseValue<TokenAccountInfo>>("getAccountInfo",
                Parameters.Create(
                    pubKey,
                    ConfigObject.Create(
                        KeyValue.Create("encoding", "jsonParsed"),
                        HandleCommitment(commitment))));
        }

        /// <inheritdoc cref="IRpcClient.GetTokenAccountInfo(string,Commitment)"/>
        public RequestResult<ResponseValue<TokenAccountInfo>> GetTokenAccountInfo(string pubKey,
            Commitment commitment = Commitment.Finalized)
            => GetTokenAccountInfoAsync(pubKey, commitment).Result;



        /// <inheritdoc cref="IRpcClient.GetAccountInfoAsync(string,Commitment,BinaryEncoding)"/>
        public async Task<RequestResult<ResponseValue<AccountInfo>>> GetAccountInfoAsync(string pubKey,
            Commitment commitment = Commitment.Finalized, BinaryEncoding encoding = BinaryEncoding.Base64)
        {
            return await SendRequestAsync<ResponseValue<AccountInfo>>("getAccountInfo",
                Parameters.Create(
                    pubKey,
                    ConfigObject.Create(
                        KeyValue.Create("encoding", encoding),
                        HandleCommitment(commitment))));
        }

        /// <inheritdoc cref="IRpcClient.GetAccountInfo(string,Commitment,BinaryEncoding)"/>
        public RequestResult<ResponseValue<AccountInfo>> GetAccountInfo(string pubKey,
            Commitment commitment = Commitment.Finalized, BinaryEncoding encoding = BinaryEncoding.Base64)
            => GetAccountInfoAsync(pubKey, commitment, encoding).Result;


        /// <inheritdoc cref="IRpcClient.GetProgramAccountsAsync"/>
        public async Task<RequestResult<List<AccountKeyPair>>> GetProgramAccountsAsync(string pubKey,
            Commitment commitment = Commitment.Finalized, int? dataSize = null, IList<MemCmp> memCmpList = null)
        {
            List<object> filters = Parameters.Create(ConfigObject.Create(KeyValue.Create("dataSize", dataSize)));
            if (memCmpList != null)
            {
                filters ??= new List<object>();
                filters.AddRange(memCmpList.Select(filter => ConfigObject.Create(KeyValue.Create("memcmp",
                    ConfigObject.Create(KeyValue.Create("offset", filter.Offset),
                        KeyValue.Create("bytes", filter.Bytes))))));
            }

            return await SendRequestAsync<List<AccountKeyPair>>("getProgramAccounts",
                Parameters.Create(
                    pubKey,
                    ConfigObject.Create(
                        KeyValue.Create("encoding", "base64"),
                        KeyValue.Create("filters", filters),
                        HandleCommitment(commitment))));
        }

        /// <inheritdoc cref="IRpcClient.GetProgramAccounts"/>
        public RequestResult<List<AccountKeyPair>> GetProgramAccounts(string pubKey,
            Commitment commitment = Commitment.Finalized,
            int? dataSize = null, IList<MemCmp> memCmpList = null)
            => GetProgramAccountsAsync(pubKey, commitment, dataSize, memCmpList).Result;


        /// <inheritdoc cref="IRpcClient.GetMultipleAccountsAsync"/>
        public async Task<RequestResult<ResponseValue<List<AccountInfo>>>> GetMultipleAccountsAsync(
            IList<string> accounts,
            Commitment commitment = Commitment.Finalized)
        {
            return await SendRequestAsync<ResponseValue<List<AccountInfo>>>("getMultipleAccounts",
                Parameters.Create(
                    accounts,
                    ConfigObject.Create(
                        KeyValue.Create("encoding", "base64"),
                        HandleCommitment(commitment))));
        }

        /// <inheritdoc cref="IRpcClient.GetMultipleAccounts"/>
        public RequestResult<ResponseValue<List<AccountInfo>>> GetMultipleAccounts(IList<string> accounts,
            Commitment commitment = Commitment.Finalized)
            => GetMultipleAccountsAsync(accounts, commitment).Result;

        #endregion

        /// <inheritdoc cref="IRpcClient.GetBalanceAsync"/>
        public async Task<RequestResult<ResponseValue<ulong>>> GetBalanceAsync(string pubKey,
            Commitment commitment = Commitment.Finalized)
        {
            return await SendRequestAsync<ResponseValue<ulong>>("getBalance",
                Parameters.Create(pubKey, ConfigObject.Create(HandleCommitment(commitment))));
        }

        /// <inheritdoc cref="IRpcClient.GetBalance"/>
        public RequestResult<ResponseValue<ulong>> GetBalance(string pubKey,
            Commitment commitment = Commitment.Finalized)
            => GetBalanceAsync(pubKey, commitment).Result;

        #region Blocks

        /// <inheritdoc cref="IRpcClient.GetBlockAsync"/>
        public async Task<RequestResult<BlockInfo>> GetBlockAsync(ulong slot,
            Commitment commitment = Commitment.Finalized,
            TransactionDetailsFilterType transactionDetails = TransactionDetailsFilterType.Full,
            bool blockRewards = false)
        {
            if (commitment == Commitment.Processed)
            {
                throw new ArgumentException("Commitment.Processed is not supported for this method.");
            }

            return await SendRequestAsync<BlockInfo>("getBlock",
                Parameters.Create(slot, ConfigObject.Create(
                    KeyValue.Create("encoding", "json"),
                    HandleTransactionDetails(transactionDetails),
                    KeyValue.Create("rewards", blockRewards ? blockRewards : null),
                    HandleCommitment(commitment))));
        }

        /// <inheritdoc cref="IRpcClient.GetBlock"/>
        public RequestResult<BlockInfo> GetBlock(ulong slot, Commitment commitment = Commitment.Finalized,
            TransactionDetailsFilterType transactionDetails = TransactionDetailsFilterType.Full,
            bool blockRewards = false)
            => GetBlockAsync(slot, commitment, transactionDetails, blockRewards).Result;


        /// <inheritdoc cref="IRpcClient.GetBlocksAsync"/>
        public async Task<RequestResult<List<ulong>>> GetBlocksAsync(ulong startSlot, ulong endSlot = 0,
            Commitment commitment = Commitment.Finalized)
        {
            if (commitment == Commitment.Processed)
            {
                throw new ArgumentException("Commitment.Processed is not supported for this method.");
            }

            return await SendRequestAsync<List<ulong>>("getBlocks",
                Parameters.Create(startSlot, endSlot > 0 ? endSlot : null,
                    ConfigObject.Create(HandleCommitment(commitment))));
        }

        /// <inheritdoc cref="IRpcClient.GetConfirmedBlockAsync"/>
        public async Task<RequestResult<BlockInfo>> GetConfirmedBlockAsync(ulong slot,
            Commitment commitment = Commitment.Finalized,
            TransactionDetailsFilterType transactionDetails = TransactionDetailsFilterType.Full,
            bool blockRewards = false)
        {
            if (commitment == Commitment.Processed)
            {
                throw new ArgumentException("Commitment.Processed is not supported for this method.");
            }

            return await SendRequestAsync<BlockInfo>("getConfirmedBlock",
                Parameters.Create(slot, ConfigObject.Create(
                    KeyValue.Create("encoding", "json"),
                    HandleTransactionDetails(transactionDetails),
                    KeyValue.Create("rewards", blockRewards ? blockRewards : null),
                    HandleCommitment(commitment))));
        }

        /// <inheritdoc cref="IRpcClient.GetConfirmedBlock"/>
        public RequestResult<BlockInfo> GetConfirmedBlock(ulong slot, Commitment commitment = Commitment.Finalized,
            TransactionDetailsFilterType transactionDetails = TransactionDetailsFilterType.Full,
            bool blockRewards = false)
            => GetConfirmedBlockAsync(slot, commitment, transactionDetails, blockRewards).Result;


        /// <inheritdoc cref="IRpcClient.GetBlocks"/>
        public RequestResult<List<ulong>> GetBlocks(ulong startSlot, ulong endSlot = 0,
            Commitment commitment = Commitment.Finalized)
            => GetBlocksAsync(startSlot, endSlot, commitment).Result;

        /// <inheritdoc cref="IRpcClient.GetConfirmedBlocksAsync"/>
        public async Task<RequestResult<List<ulong>>> GetConfirmedBlocksAsync(ulong startSlot, ulong endSlot = 0,
            Commitment commitment = Commitment.Finalized)
        {
            if (commitment == Commitment.Processed)
            {
                throw new ArgumentException("Commitment.Processed is not supported for this method.");
            }

            return await SendRequestAsync<List<ulong>>("getConfirmedBlocks",
                Parameters.Create(startSlot, endSlot > 0 ? endSlot : null,
                    ConfigObject.Create(HandleCommitment(commitment))));
        }

        /// <inheritdoc cref="IRpcClient.GetConfirmedBlocks"/>
        public RequestResult<List<ulong>> GetConfirmedBlocks(ulong startSlot, ulong endSlot = 0,
            Commitment commitment = Commitment.Finalized)
            => GetConfirmedBlocksAsync(startSlot, endSlot, commitment).Result;

        /// <inheritdoc cref="IRpcClient.GetConfirmedBlocksWithLimitAsync"/>
        public async Task<RequestResult<List<ulong>>> GetConfirmedBlocksWithLimitAsync(ulong startSlot, ulong limit,
            Commitment commitment = Commitment.Finalized)
        {
            if (commitment == Commitment.Processed)
            {
                throw new ArgumentException("Commitment.Processed is not supported for this method.");
            }

            return await SendRequestAsync<List<ulong>>("getConfirmedBlocksWithLimit",
                Parameters.Create(startSlot, limit, ConfigObject.Create(HandleCommitment(commitment))));
        }

        /// <inheritdoc cref="IRpcClient.GetBlocksWithLimit"/>
        public RequestResult<List<ulong>> GetBlocksWithLimit(ulong startSlot, ulong limit,
            Commitment commitment = Commitment.Finalized)
            => GetBlocksWithLimitAsync(startSlot, limit, commitment).Result;

        /// <inheritdoc cref="IRpcClient.GetConfirmedBlocksWithLimit"/>
        public RequestResult<List<ulong>> GetConfirmedBlocksWithLimit(ulong startSlot, ulong limit,
            Commitment commitment = Commitment.Finalized)
            => GetConfirmedBlocksWithLimitAsync(startSlot, limit, commitment).Result;

        /// <inheritdoc cref="IRpcClient.GetBlocksWithLimitAsync"/>
        public async Task<RequestResult<List<ulong>>> GetBlocksWithLimitAsync(ulong startSlot, ulong limit,
            Commitment commitment = Commitment.Finalized)
        {
            if (commitment == Commitment.Processed)
            {
                throw new ArgumentException("Commitment.Processed is not supported for this method.");
            }

            return await SendRequestAsync<List<ulong>>("getBlocksWithLimit",
                Parameters.Create(startSlot, limit, ConfigObject.Create(HandleCommitment(commitment))));
        }


        /// <inheritdoc cref="IRpcClient.GetFirstAvailableBlock"/>
        public RequestResult<ulong> GetFirstAvailableBlock()
            => GetFirstAvailableBlockAsync().Result;

        /// <inheritdoc cref="IRpcClient.GetFirstAvailableBlock"/>
        public async Task<RequestResult<ulong>> GetFirstAvailableBlockAsync()
        {
            return await SendRequestAsync<ulong>("getFirstAvailableBlock");
        }

        #endregion

        #region Block Production

        /// <inheritdoc cref="IRpcClient.GetBlockProductionAsync(string, ulong?, ulong?, Commitment)"/>
        public async Task<RequestResult<ResponseValue<BlockProductionInfo>>> GetBlockProductionAsync(
            string identity = null, ulong? firstSlot = null, ulong? lastSlot = null,
            Commitment commitment = Commitment.Finalized)
        {
            Dictionary<string, object> parameters = new Dictionary<string, object>();

            if (commitment != Commitment.Finalized)
            {
                parameters.Add("commitment", commitment);
            }

            if (!string.IsNullOrEmpty(identity))
            {
                parameters.Add("identity", identity);
            }

            if (firstSlot.HasValue)
            {
                Dictionary<string, object> range = new Dictionary<string, object> { { "firstSlot", firstSlot.Value } };

                if (lastSlot.HasValue)
                {
                    range.Add("lastSlot", lastSlot.Value);
                }

                parameters.Add("range", range);
            }
            else if (lastSlot.HasValue)
            {
                throw new ArgumentException(
                    "Range parameters are optional, but the lastSlot argument must be paired with a firstSlot.");
            }

            List<object> args = parameters.Count > 0 ? new List<object> { parameters } : null;

            return await SendRequestAsync<ResponseValue<BlockProductionInfo>>("getBlockProduction", args);
        }

        /// <inheritdoc cref="IRpcClient.GetBlockProduction(string, ulong?, ulong?, Commitment)"/>
        public RequestResult<ResponseValue<BlockProductionInfo>> GetBlockProduction(string identity = null,
            ulong? firstSlot = null, ulong? lastSlot = null, Commitment commitment = Commitment.Finalized)
            => GetBlockProductionAsync(identity, firstSlot, lastSlot, commitment).Result;

        #endregion

        /// <inheritdoc cref="IRpcClient.GetHealth()"/>
        public RequestResult<string> GetHealth()
            => GetHealthAsync().Result;

        /// <inheritdoc cref="IRpcClient.GetHealthAsync()"/>
        public async Task<RequestResult<string>> GetHealthAsync()
        {
            return await SendRequestAsync<string>("getHealth");
        }


        /// <inheritdoc cref="IRpcClient.GetLeaderSchedule"/>
        public RequestResult<Dictionary<string, List<ulong>>> GetLeaderSchedule(ulong slot = 0,
            string identity = null, Commitment commitment = Commitment.Finalized)
            => GetLeaderScheduleAsync(slot, identity, commitment).Result;

        /// <inheritdoc cref="IRpcClient.GetLeaderScheduleAsync"/>
        public async Task<RequestResult<Dictionary<string, List<ulong>>>> GetLeaderScheduleAsync(ulong slot = 0,
            string identity = null, Commitment commitment = Commitment.Finalized)
        {
            return await SendRequestAsync<Dictionary<string, List<ulong>>>("getLeaderSchedule",
                Parameters.Create(
                    slot > 0 ? slot : null,
                    ConfigObject.Create(
                        HandleCommitment(commitment),
                        KeyValue.Create("identity", identity))));
        }


        /// <inheritdoc cref="IRpcClient.GetTransactionAsync"/>
        public async Task<RequestResult<TransactionMetaSlotInfo>> GetTransactionAsync(string signature,
            Commitment commitment = Commitment.Finalized)
        {
            return await SendRequestAsync<TransactionMetaSlotInfo>("getTransaction",
                Parameters.Create(signature,
                    ConfigObject.Create(KeyValue.Create("encoding", "json"), HandleCommitment(commitment))));
        }

        public async Task<RequestResult<TransactionMetaSlotInfo>> GetConfirmedTransactionAsync(string signature,
            Commitment commitment = Commitment.Finalized)
        {
            return await SendRequestAsync<TransactionMetaSlotInfo>("getConfirmedTransaction",
                Parameters.Create(signature,
                    ConfigObject.Create(KeyValue.Create("encoding", "json"), HandleCommitment(commitment))));
        }

        /// <inheritdoc cref="IRpcClient.GetTransaction"/>
        public RequestResult<TransactionMetaSlotInfo> GetTransaction(string signature,
            Commitment commitment = Commitment.Finalized)
            => GetTransactionAsync(signature, commitment).Result;

        public RequestResult<TransactionMetaSlotInfo> GetConfirmedTransaction(string signature,
            Commitment commitment = Commitment.Finalized) =>
            GetConfirmedTransactionAsync(signature, commitment).Result;

        /// <inheritdoc cref="IRpcClient.GetBlockHeightAsync"/>
        public async Task<RequestResult<ulong>> GetBlockHeightAsync(Commitment commitment = Commitment.Finalized)
        {
            return await SendRequestAsync<ulong>("getBlockHeight",
                Parameters.Create(ConfigObject.Create(HandleCommitment(commitment))));
        }

        /// <inheritdoc cref="IRpcClient.GetBlockHeight"/>
        public RequestResult<ulong> GetBlockHeight(Commitment commitment = Commitment.Finalized)
            => GetBlockHeightAsync(commitment).Result;

        /// <inheritdoc cref="IRpcClient.GetBlockCommitmentAsync"/>
        public async Task<RequestResult<BlockCommitment>> GetBlockCommitmentAsync(ulong slot)
        {
            return await SendRequestAsync<BlockCommitment>("getBlockCommitment", Parameters.Create(slot));
        }

        /// <inheritdoc cref="IRpcClient.GetBlockCommitment"/>
        public RequestResult<BlockCommitment> GetBlockCommitment(ulong slot)
            => GetBlockCommitmentAsync(slot).Result;

        /// <inheritdoc cref="IRpcClient.GetBlockTimeAsync"/>
        public async Task<RequestResult<ulong>> GetBlockTimeAsync(ulong slot)
        {
            return await SendRequestAsync<ulong>("getBlockTime", Parameters.Create(slot));
        }

        /// <inheritdoc cref="IRpcClient.GetBlockTime"/>
        public RequestResult<ulong> GetBlockTime(ulong slot)
            => GetBlockTimeAsync(slot).Result;

        /// <inheritdoc cref="IRpcClient.GetClusterNodesAsync"/>
        public async Task<RequestResult<List<ClusterNode>>> GetClusterNodesAsync()
        {
            return await SendRequestAsync<List<ClusterNode>>("getClusterNodes");
        }

        /// <inheritdoc cref="IRpcClient.GetClusterNodes"/>
        public RequestResult<List<ClusterNode>> GetClusterNodes()
            => GetClusterNodesAsync().Result;

        /// <inheritdoc cref="IRpcClient.GetEpochInfoAsync"/>
        public async Task<RequestResult<EpochInfo>> GetEpochInfoAsync(Commitment commitment = Commitment.Finalized)
        {
            return await SendRequestAsync<EpochInfo>("getEpochInfo",
                Parameters.Create(ConfigObject.Create(HandleCommitment(commitment))));
        }

        /// <inheritdoc cref="IRpcClient.GetEpochInfo"/>
        public RequestResult<EpochInfo> GetEpochInfo(Commitment commitment = Commitment.Finalized) =>
            GetEpochInfoAsync(commitment).Result;

        /// <inheritdoc cref="IRpcClient.GetEpochScheduleAsync"/>
        public async Task<RequestResult<EpochScheduleInfo>> GetEpochScheduleAsync()
        {
            return await SendRequestAsync<EpochScheduleInfo>("getEpochSchedule");
        }

        /// <inheritdoc cref="IRpcClient.GetEpochSchedule"/>
        public RequestResult<EpochScheduleInfo> GetEpochSchedule() => GetEpochScheduleAsync().Result;


        /// <inheritdoc cref="IRpcClient.GetFeeCalculatorForBlockhashAsync"/>
        public async Task<RequestResult<ResponseValue<FeeCalculatorInfo>>> GetFeeCalculatorForBlockhashAsync(
            string blockhash, Commitment commitment = Commitment.Finalized)
        {
            List<object> parameters = Parameters.Create(blockhash, ConfigObject.Create(HandleCommitment(commitment)));

            return await SendRequestAsync<ResponseValue<FeeCalculatorInfo>>("getFeeCalculatorForBlockhash", parameters);
        }

        /// <inheritdoc cref="IRpcClient.GetFeeCalculatorForBlockhash"/>
        public RequestResult<ResponseValue<FeeCalculatorInfo>> GetFeeCalculatorForBlockhash(string blockhash,
            Commitment commitment = Commitment.Finalized) =>
            GetFeeCalculatorForBlockhashAsync(blockhash, commitment).Result;

        /// <inheritdoc cref="IRpcClient.GetFeeRateGovernorAsync"/>
        public async Task<RequestResult<ResponseValue<FeeRateGovernorInfo>>> GetFeeRateGovernorAsync()
        {
            return await SendRequestAsync<ResponseValue<FeeRateGovernorInfo>>("getFeeRateGovernor");
        }

        /// <inheritdoc cref="IRpcClient.GetFeeRateGovernor"/>
        public RequestResult<ResponseValue<FeeRateGovernorInfo>> GetFeeRateGovernor()
            => GetFeeRateGovernorAsync().Result;

        /// <inheritdoc cref="IRpcClient.GetFeesAsync"/>
        public async Task<RequestResult<ResponseValue<FeesInfo>>> GetFeesAsync(
            Commitment commitment = Commitment.Finalized)
        {
            return await SendRequestAsync<ResponseValue<FeesInfo>>("getFees",
                Parameters.Create(ConfigObject.Create(HandleCommitment(commitment))));
        }


        /// <inheritdoc cref="IRpcClient.GetFees"/>
        public RequestResult<ResponseValue<FeesInfo>> GetFees(Commitment commitment = Commitment.Finalized)
            => GetFeesAsync(commitment).Result;

        /// <inheritdoc cref="IRpcClient.GetRecentBlockHashAsync"/>
        public async Task<RequestResult<ResponseValue<BlockHash>>> GetRecentBlockHashAsync(
            Commitment commitment = Commitment.Finalized)
        {
            return await SendRequestAsync<ResponseValue<BlockHash>>("getRecentBlockhash",
                Parameters.Create(ConfigObject.Create(HandleCommitment(commitment))));
        }

        /// <inheritdoc cref="IRpcClient.GetRecentBlockHash"/>
        public RequestResult<ResponseValue<BlockHash>> GetRecentBlockHash(Commitment commitment = Commitment.Finalized)
            => GetRecentBlockHashAsync(commitment).Result;

        /// <inheritdoc cref="IRpcClient.GetMaxRetransmitSlotAsync"/>
        public async Task<RequestResult<ulong>> GetMaxRetransmitSlotAsync()
        {
            return await SendRequestAsync<ulong>("getMaxRetransmitSlot");
        }

        /// <inheritdoc cref="IRpcClient.GetMaxRetransmitSlot"/>
        public RequestResult<ulong> GetMaxRetransmitSlot()
            => GetMaxRetransmitSlotAsync().Result;

        /// <inheritdoc cref="IRpcClient.GetMaxShredInsertSlotAsync"/>
        public async Task<RequestResult<ulong>> GetMaxShredInsertSlotAsync()
        {
            return await SendRequestAsync<ulong>("getMaxShredInsertSlot");
        }

        /// <inheritdoc cref="IRpcClient.GetMaxShredInsertSlot"/>
        public RequestResult<ulong> GetMaxShredInsertSlot()
            => GetMaxShredInsertSlotAsync().Result;

        /// <inheritdoc cref="IRpcClient.GetMinimumBalanceForRentExemptionAsync"/>
        public async Task<RequestResult<ulong>> GetMinimumBalanceForRentExemptionAsync(long accountDataSize,
            Commitment commitment = Commitment.Finalized)
        {
            return await SendRequestAsync<ulong>("getMinimumBalanceForRentExemption",
                Parameters.Create(accountDataSize, ConfigObject.Create(HandleCommitment(commitment))));
        }

        /// <inheritdoc cref="IRpcClient.GetMinimumBalanceForRentExemption"/>
        public RequestResult<ulong> GetMinimumBalanceForRentExemption(long accountDataSize,
            Commitment commitment = Commitment.Finalized)
            => GetMinimumBalanceForRentExemptionAsync(accountDataSize, commitment).Result;

        /// <inheritdoc cref="IRpcClient.GetGenesisHashAsync"/>
        public async Task<RequestResult<string>> GetGenesisHashAsync()
        {
            return await SendRequestAsync<string>("getGenesisHash");
        }

        /// <inheritdoc cref="IRpcClient.GetGenesisHash"/>
        public RequestResult<string> GetGenesisHash()
            => GetGenesisHashAsync().Result;

        /// <inheritdoc cref="IRpcClient.GetIdentityAsync"/>
        public async Task<RequestResult<NodeIdentity>> GetIdentityAsync()
        {
            return await SendRequestAsync<NodeIdentity>("getIdentity");
        }

        /// <inheritdoc cref="IRpcClient.GetIdentity"/>
        public RequestResult<NodeIdentity> GetIdentity()
            => GetIdentityAsync().Result;

        /// <inheritdoc cref="IRpcClient.GetInflationGovernorAsync"/>
        public async Task<RequestResult<InflationGovernor>> GetInflationGovernorAsync(
            Commitment commitment = Commitment.Finalized)
        {
            return await SendRequestAsync<InflationGovernor>("getInflationGovernor",
                Parameters.Create(ConfigObject.Create(HandleCommitment(commitment))));
        }

        /// <inheritdoc cref="IRpcClient.GetInflationGovernor"/>
        public RequestResult<InflationGovernor> GetInflationGovernor(Commitment commitment = Commitment.Finalized)
            => GetInflationGovernorAsync(commitment).Result;

        /// <inheritdoc cref="IRpcClient.GetInflationRateAsync"/>
        public async Task<RequestResult<InflationRate>> GetInflationRateAsync()
        {
            return await SendRequestAsync<InflationRate>("getInflationRate");
        }

        /// <inheritdoc cref="IRpcClient.GetInflationRate"/>
        public RequestResult<InflationRate> GetInflationRate()
            => GetInflationRateAsync().Result;

        /// <inheritdoc cref="IRpcClient.GetInflationRewardAsync"/>
        public async Task<RequestResult<List<InflationReward>>> GetInflationRewardAsync(IList<string> addresses,
            ulong epoch = 0, Commitment commitment = Commitment.Finalized)
        {
            return await SendRequestAsync<List<InflationReward>>("getInflationReward",
                Parameters.Create(
                    addresses,
                    ConfigObject.Create(
                        HandleCommitment(commitment),
                        KeyValue.Create("epoch", epoch > 0 ? epoch : null))));
        }

        /// <inheritdoc cref="IRpcClient.GetInflationReward"/>
        public RequestResult<List<InflationReward>> GetInflationReward(IList<string> addresses, ulong epoch = 0,
            Commitment commitment = Commitment.Finalized)
            => GetInflationRewardAsync(addresses, epoch, commitment).Result;

        /// <inheritdoc cref="IRpcClient.GetLargestAccountsAsync"/>
        public async Task<RequestResult<ResponseValue<List<LargeAccount>>>> GetLargestAccountsAsync(
            AccountFilterType? filter = null,
            Commitment commitment = Commitment.Finalized)
        {
            return await SendRequestAsync<ResponseValue<List<LargeAccount>>>("getLargestAccounts",
                Parameters.Create(
                    ConfigObject.Create(
                        HandleCommitment(commitment),
                        KeyValue.Create("filter", filter))));
        }

        /// <inheritdoc cref="IRpcClient.GetLargestAccounts"/>
        public RequestResult<ResponseValue<List<LargeAccount>>> GetLargestAccounts(AccountFilterType? filter = null,
            Commitment commitment = Commitment.Finalized)
            => GetLargestAccountsAsync(filter, commitment).Result;

        /// <inheritdoc cref="IRpcClient.GetSnapshotSlotAsync"/>
        public async Task<RequestResult<ulong>> GetSnapshotSlotAsync()
        {
            return await SendRequestAsync<ulong>("getSnapshotSlot");
        }

        /// <inheritdoc cref="IRpcClient.GetSnapshotSlot"/>
        public RequestResult<ulong> GetSnapshotSlot() => GetSnapshotSlotAsync().Result;

        /// <inheritdoc cref="IRpcClient.GetRecentPerformanceSamplesAsync"/>
        public async Task<RequestResult<List<PerformanceSample>>> GetRecentPerformanceSamplesAsync(ulong limit = 720)
        {
            return await SendRequestAsync<List<PerformanceSample>>("getRecentPerformanceSamples",
                new List<object> { limit });
        }

        /// <inheritdoc cref="IRpcClient.GetRecentPerformanceSamples"/>
        public RequestResult<List<PerformanceSample>> GetRecentPerformanceSamples(ulong limit = 720)
            => GetRecentPerformanceSamplesAsync(limit).Result;

        /// <inheritdoc cref="IRpcClient.GetSignaturesForAddressAsync"/>
        public async Task<RequestResult<List<SignatureStatusInfo>>> GetSignaturesForAddressAsync(string accountPubKey,
            ulong limit = 1000, string before = null, string until = null, Commitment commitment = Commitment.Finalized)
        {
            if (commitment == Commitment.Processed)
                throw new ArgumentException("Commitment.Processed is not supported for this method.");

            return await SendRequestAsync<List<SignatureStatusInfo>>("getSignaturesForAddress",
                Parameters.Create(
                    accountPubKey,
                    ConfigObject.Create(
                        KeyValue.Create("limit", limit != 1000 ? limit : null),
                        KeyValue.Create("before", before),
                        KeyValue.Create("until", until),
                        HandleCommitment(commitment))));
        }

        /// <inheritdoc cref="IRpcClient.GetConfirmedSignaturesForAddress2Async"/>
        public async Task<RequestResult<List<SignatureStatusInfo>>> GetConfirmedSignaturesForAddress2Async(
            string accountPubKey, ulong limit = 1000, string before = null, string until = null,
            Commitment commitment = Commitment.Finalized)
        {
            if (commitment == Commitment.Processed)
                throw new ArgumentException("Commitment.Processed is not supported for this method.");

            return await SendRequestAsync<List<SignatureStatusInfo>>("getConfirmedSignaturesForAddress2",
                Parameters.Create(
                    accountPubKey,
                    ConfigObject.Create(
                        KeyValue.Create("limit", limit != 1000 ? limit : null),
                        KeyValue.Create("before", before),
                        KeyValue.Create("until", until),
                        HandleCommitment(commitment))));
        }

        /// <inheritdoc cref="IRpcClient.GetSignaturesForAddress"/>
        public RequestResult<List<SignatureStatusInfo>> GetSignaturesForAddress(string accountPubKey,
            ulong limit = 1000,
            string before = null, string until = null, Commitment commitment = Commitment.Finalized)
            => GetSignaturesForAddressAsync(accountPubKey, limit, before, until, commitment).Result;

        /// <inheritdoc cref="IRpcClient.GetConfirmedSignaturesForAddress2"/>
        public RequestResult<List<SignatureStatusInfo>> GetConfirmedSignaturesForAddress2(string accountPubKey,
            ulong limit = 1000, string before = null,
            string until = null, Commitment commitment = Commitment.Finalized)
            => GetConfirmedSignaturesForAddress2Async(accountPubKey, limit, before, until, commitment).Result;

        /// <inheritdoc cref="IRpcClient.GetSignatureStatusesAsync"/>
        public async Task<RequestResult<ResponseValue<List<SignatureStatusInfo>>>> GetSignatureStatusesAsync(
            List<string> transactionHashes,
            bool searchTransactionHistory = false)
        {
            return await SendRequestAsync<ResponseValue<List<SignatureStatusInfo>>>("getSignatureStatuses",
                Parameters.Create(
                    transactionHashes,
                    ConfigObject.Create(
                        KeyValue.Create("searchTransactionHistory",
                            searchTransactionHistory ? searchTransactionHistory : null))));
        }

        /// <inheritdoc cref="IRpcClient.GetSignatureStatuses"/>
        public RequestResult<ResponseValue<List<SignatureStatusInfo>>> GetSignatureStatuses(
            List<string> transactionHashes,
            bool searchTransactionHistory = false)
            => GetSignatureStatusesAsync(transactionHashes, searchTransactionHistory).Result;

        /// <inheritdoc cref="IRpcClient.GetSlotAsync"/>
        public async Task<RequestResult<ulong>> GetSlotAsync(Commitment commitment = Commitment.Finalized)
        {
            return await SendRequestAsync<ulong>("getSlot",
                Parameters.Create(ConfigObject.Create(HandleCommitment(commitment))));
        }

        /// <inheritdoc cref="IRpcClient.GetSlot"/>
        public RequestResult<ulong> GetSlot(Commitment commitment = Commitment.Finalized) =>
            GetSlotAsync(commitment).Result;

        /// <inheritdoc cref="IRpcClient.GetSlotLeaderAsync"/>
        public async Task<RequestResult<string>> GetSlotLeaderAsync(Commitment commitment = Commitment.Finalized)
        {
            return await SendRequestAsync<string>("getSlotLeader",
                Parameters.Create(ConfigObject.Create(HandleCommitment(commitment))));
        }

        /// <inheritdoc cref="IRpcClient.GetSlotLeader"/>
        public RequestResult<string> GetSlotLeader(Commitment commitment = Commitment.Finalized) =>
            GetSlotLeaderAsync(commitment).Result;

        /// <inheritdoc cref="IRpcClient.GetSlotLeadersAsync"/>
        public async Task<RequestResult<List<string>>> GetSlotLeadersAsync(ulong start, ulong limit,
            Commitment commitment = Commitment.Finalized)
        {
            return await SendRequestAsync<List<string>>("getSlotLeaders",
                Parameters.Create(start, limit, ConfigObject.Create(HandleCommitment(commitment))));
        }

        /// <inheritdoc cref="IRpcClient.GetSlotLeaders"/>
        public RequestResult<List<string>> GetSlotLeaders(ulong start, ulong limit,
            Commitment commitment = Commitment.Finalized)
            => GetSlotLeadersAsync(start, limit, commitment).Result;

        #region Token Supply and Balances

        /// <inheritdoc cref="IRpcClient.GetStakeActivationAsync"/>
        public async Task<RequestResult<StakeActivationInfo>> GetStakeActivationAsync(string publicKey, ulong epoch = 0,
            Commitment commitment = Commitment.Finalized)
        {
            return await SendRequestAsync<StakeActivationInfo>("getStakeActivation",
                Parameters.Create(
                    publicKey,
                    ConfigObject.Create(
                        HandleCommitment(commitment),
                        KeyValue.Create("epoch", epoch > 0 ? epoch : null))));
        }

        /// <inheritdoc cref="IRpcClient.GetStakeActivation"/>
        public RequestResult<StakeActivationInfo> GetStakeActivation(string publicKey, ulong epoch = 0,
            Commitment commitment = Commitment.Finalized) =>
            GetStakeActivationAsync(publicKey, epoch, commitment).Result;

        /// <inheritdoc cref="IRpcClient.GetSupplyAsync"/>
        public async Task<RequestResult<ResponseValue<Supply>>> GetSupplyAsync(
            Commitment commitment = Commitment.Finalized)
        {
            return await SendRequestAsync<ResponseValue<Supply>>("getSupply",
                Parameters.Create(ConfigObject.Create(HandleCommitment(commitment))));
        }

        /// <inheritdoc cref="IRpcClient.GetSupply"/>
        public RequestResult<ResponseValue<Supply>> GetSupply(Commitment commitment = Commitment.Finalized)
            => GetSupplyAsync(commitment).Result;

        /// <inheritdoc cref="IRpcClient.GetTokenAccountBalanceAsync"/>
        public async Task<RequestResult<ResponseValue<TokenBalance>>> GetTokenAccountBalanceAsync(
            string splTokenAccountPublicKey, Commitment commitment = Commitment.Finalized)
        {
            return await SendRequestAsync<ResponseValue<TokenBalance>>("getTokenAccountBalance",
                Parameters.Create(splTokenAccountPublicKey, ConfigObject.Create(HandleCommitment(commitment))));
        }

        /// <inheritdoc cref="IRpcClient.GetTokenAccountBalance"/>
        public RequestResult<ResponseValue<TokenBalance>> GetTokenAccountBalance(string splTokenAccountPublicKey,
            Commitment commitment = Commitment.Finalized)
            => GetTokenAccountBalanceAsync(splTokenAccountPublicKey, commitment).Result;

        /// <inheritdoc cref="IRpcClient.GetTokenAccountsByDelegateAsync"/>
        public async Task<RequestResult<ResponseValue<List<TokenAccount>>>> GetTokenAccountsByDelegateAsync(
            string ownerPubKey, string tokenMintPubKey = null, string tokenProgramId = null,
            Commitment commitment = Commitment.Finalized)
        {
            if (string.IsNullOrWhiteSpace(tokenMintPubKey) && string.IsNullOrWhiteSpace(tokenProgramId))
                throw new ArgumentException("either tokenProgramId or tokenMintPubKey must be set");

            return await SendRequestAsync<ResponseValue<List<TokenAccount>>>("getTokenAccountsByDelegate",
                Parameters.Create(
                    ownerPubKey,
                    ConfigObject.Create(
                        KeyValue.Create("mint", tokenMintPubKey),
                        KeyValue.Create("programId", tokenProgramId)),
                    ConfigObject.Create(
                        HandleCommitment(commitment),
                        KeyValue.Create("encoding", "jsonParsed"))));
        }

        /// <inheritdoc cref="IRpcClient.GetTokenAccountsByDelegate"/>
        public RequestResult<ResponseValue<List<TokenAccount>>> GetTokenAccountsByDelegate(string ownerPubKey,
            string tokenMintPubKey = null, string tokenProgramId = null, Commitment commitment = Commitment.Finalized)
            => GetTokenAccountsByDelegateAsync(ownerPubKey, tokenMintPubKey, tokenProgramId, commitment).Result;

        /// <inheritdoc cref="IRpcClient.GetTokenAccountsByOwnerAsync"/>
        public async Task<RequestResult<ResponseValue<List<TokenAccount>>>> GetTokenAccountsByOwnerAsync(
            string ownerPubKey, string tokenMintPubKey = null, string tokenProgramId = null,
            Commitment commitment = Commitment.Finalized)
        {
            if (string.IsNullOrWhiteSpace(tokenMintPubKey) && string.IsNullOrWhiteSpace(tokenProgramId))
                throw new ArgumentException("either tokenProgramId or tokenMintPubKey must be set");

            return await SendRequestAsync<ResponseValue<List<TokenAccount>>>("getTokenAccountsByOwner",
                Parameters.Create(
                    ownerPubKey,
                    ConfigObject.Create(
                        KeyValue.Create("mint", tokenMintPubKey),
                        KeyValue.Create("programId", tokenProgramId)),
                    ConfigObject.Create(
                        HandleCommitment(commitment),
                        KeyValue.Create("encoding", "jsonParsed"))));
        }

        /// <inheritdoc cref="IRpcClient.GetTokenAccountsByOwner"/>
        public RequestResult<ResponseValue<List<TokenAccount>>> GetTokenAccountsByOwner(
            string ownerPubKey, string tokenMintPubKey = null, string tokenProgramId = null,
            Commitment commitment = Commitment.Finalized)
            => GetTokenAccountsByOwnerAsync(ownerPubKey, tokenMintPubKey, tokenProgramId, commitment).Result;

        /// <inheritdoc cref="IRpcClient.GetTokenLargestAccountsAsync"/>
        public async Task<RequestResult<ResponseValue<List<LargeTokenAccount>>>> GetTokenLargestAccountsAsync(
            string tokenMintPubKey, Commitment commitment = Commitment.Finalized)
        {
            return await SendRequestAsync<ResponseValue<List<LargeTokenAccount>>>("getTokenLargestAccounts",
                Parameters.Create(tokenMintPubKey, ConfigObject.Create(HandleCommitment(commitment))));
        }

        /// <inheritdoc cref="IRpcClient.GetTokenLargestAccounts"/>
        public RequestResult<ResponseValue<List<LargeTokenAccount>>> GetTokenLargestAccounts(string tokenMintPubKey,
            Commitment commitment = Commitment.Finalized)
            => GetTokenLargestAccountsAsync(tokenMintPubKey, commitment).Result;

        /// <inheritdoc cref="IRpcClient.GetTokenSupplyAsync"/>
        public async Task<RequestResult<ResponseValue<TokenBalance>>> GetTokenSupplyAsync(string tokenMintPubKey,
            Commitment commitment = Commitment.Finalized)
        {
            return await SendRequestAsync<ResponseValue<TokenBalance>>("getTokenSupply",
                Parameters.Create(tokenMintPubKey, ConfigObject.Create(HandleCommitment(commitment))));
        }

        /// <inheritdoc cref="IRpcClient.GetTokenSupply"/>
        public RequestResult<ResponseValue<TokenBalance>> GetTokenSupply(string tokenMintPubKey,
            Commitment commitment = Commitment.Finalized)
            => GetTokenSupplyAsync(tokenMintPubKey, commitment).Result;

        #endregion

        /// <inheritdoc cref="IRpcClient.GetTransactionCountAsync"/>
        public async Task<RequestResult<ulong>> GetTransactionCountAsync(Commitment commitment = Commitment.Finalized)
        {
            return await SendRequestAsync<ulong>("getTransactionCount",
                Parameters.Create(ConfigObject.Create(HandleCommitment(commitment))));
        }

        /// <inheritdoc cref="IRpcClient.GetTransactionCount"/>
        public RequestResult<ulong> GetTransactionCount(Commitment commitment = Commitment.Finalized)
            => GetTransactionCountAsync(commitment).Result;

        /// <inheritdoc cref="IRpcClient.GetVersionAsync"/>
        public async Task<RequestResult<NodeVersion>> GetVersionAsync()
        {
            return await SendRequestAsync<NodeVersion>("getVersion");
        }

        /// <inheritdoc cref="IRpcClient.GetVersion"/>
        public RequestResult<NodeVersion> GetVersion()
            => GetVersionAsync().Result;

        /// <inheritdoc cref="IRpcClient.GetVoteAccountsAsync"/>
        public async Task<RequestResult<VoteAccounts>> GetVoteAccountsAsync(string votePubKey = null,
            Commitment commitment = Commitment.Finalized)
        {
            return await SendRequestAsync<VoteAccounts>("getVoteAccounts",
                Parameters.Create(ConfigObject.Create(HandleCommitment(commitment),
                    KeyValue.Create("votePubkey", votePubKey))));
        }

        /// <inheritdoc cref="IRpcClient.GetVoteAccounts"/>
        public RequestResult<VoteAccounts> GetVoteAccounts(string votePubKey = null,
            Commitment commitment = Commitment.Finalized)
            => GetVoteAccountsAsync(votePubKey, commitment).Result;

        /// <inheritdoc cref="IRpcClient.GetMinimumLedgerSlotAsync"/>
        public async Task<RequestResult<ulong>> GetMinimumLedgerSlotAsync()
        {
            return await SendRequestAsync<ulong>("minimumLedgerSlot");
        }

        /// <inheritdoc cref="IRpcClient.GetMinimumLedgerSlot"/>
        public RequestResult<ulong> GetMinimumLedgerSlot()
            => GetMinimumLedgerSlotAsync().Result;

        /// <inheritdoc cref="IRpcClient.RequestAirdropAsync"/>
        public async Task<RequestResult<string>> RequestAirdropAsync(string pubKey, ulong lamports,
            Commitment commitment = Commitment.Finalized)
        {
            return await SendRequestAsync<string>("requestAirdrop",
                Parameters.Create(pubKey, lamports, ConfigObject.Create(HandleCommitment(commitment))));
        }

        /// <inheritdoc cref="IRpcClient.RequestAirdrop"/>
        public RequestResult<string> RequestAirdrop(string pubKey, ulong lamports,
            Commitment commitment = Commitment.Finalized)
            => RequestAirdropAsync(pubKey, lamports, commitment).Result;

        #region Transactions

        /// <inheritdoc cref="IRpcClient.SendTransactionAsync(byte[], bool, Commitment)"/>
        public async Task<RequestResult<string>> SendTransactionAsync(byte[] transaction, bool skipPreflight = false,
            Commitment preflightCommitment = Commitment.Finalized)
        {
            return await SendTransactionAsync(Convert.ToBase64String(transaction), skipPreflight, preflightCommitment)
                .ConfigureAwait(false);
        }


        /// <inheritdoc cref="IRpcClient.SendTransactionAsync(string, bool, Commitment)"/>
        public async Task<RequestResult<string>> SendTransactionAsync(string transaction, bool skipPreflight = false,
            Commitment preflightCommitment = Commitment.Finalized)
        {
            return await SendRequestAsync<string>("sendTransaction",
                Parameters.Create(
                    transaction,
                    ConfigObject.Create(
                        KeyValue.Create("skipPreflight", skipPreflight ? skipPreflight : null),
                        KeyValue.Create("preflightCommitment",
                            preflightCommitment == Commitment.Finalized ? null : preflightCommitment),
                        KeyValue.Create("encoding", BinaryEncoding.Base64))));
        }

        /// <inheritdoc cref="IRpcClient.SendTransaction(string, bool, Commitment)"/>
        public RequestResult<string> SendTransaction(string transaction, bool skipPreFlight = false,
            Commitment preFlightCommitment = Commitment.Finalized)
            => SendTransactionAsync(transaction, skipPreFlight, preFlightCommitment).Result;

        /// <inheritdoc cref="IRpcClient.SendTransactionAsync(byte[], bool, Commitment)"/>
        public RequestResult<string> SendTransaction(byte[] transaction, bool skipPreFlight = false,
            Commitment preFlightCommitment = Commitment.Finalized)
            => SendTransactionAsync(transaction, skipPreFlight, preFlightCommitment).Result;

        /// <inheritdoc cref="IRpcClient.SimulateTransactionAsync(string, bool, Commitment, bool, IList{string})"/>
        public async Task<RequestResult<ResponseValue<SimulationLogs>>> SimulateTransactionAsync(string transaction,
            bool sigVerify = false,
            Commitment commitment = Commitment.Finalized, bool replaceRecentBlockhash = false,
            IList<string> accountsToReturn = null)
        {
            if (sigVerify && replaceRecentBlockhash)
            {
                throw new ArgumentException(
                    $"Parameters {nameof(sigVerify)} and {nameof(replaceRecentBlockhash)} are incompatible, only one can be set to true.");
            }

            return await SendRequestAsync<ResponseValue<SimulationLogs>>("simulateTransaction",
                Parameters.Create(
                    transaction,
                    ConfigObject.Create(
                        KeyValue.Create("sigVerify", sigVerify ? sigVerify : null),
                        HandleCommitment(commitment),
                        KeyValue.Create("encoding", BinaryEncoding.Base64),
                        KeyValue.Create("replaceRecentBlockhash",
                            replaceRecentBlockhash ? replaceRecentBlockhash : null),
                        KeyValue.Create("accounts", accountsToReturn != null
                            ? ConfigObject.Create(
                                KeyValue.Create("encoding", BinaryEncoding.Base64),
                                KeyValue.Create("addresses", accountsToReturn))
                            : null))));
        }

        /// <inheritdoc cref="IRpcClient.SimulateTransactionAsync(byte[], bool, Commitment, bool, IList{string})"/>
        public async Task<RequestResult<ResponseValue<SimulationLogs>>> SimulateTransactionAsync(byte[] transaction,
            bool sigVerify = false,
            Commitment commitment = Commitment.Finalized, bool replaceRecentBlockhash = false,
            IList<string> accountsToReturn = null)
        {
            return await SimulateTransactionAsync(Convert.ToBase64String(transaction), sigVerify, commitment,
                    replaceRecentBlockhash, accountsToReturn)
                .ConfigureAwait(false);
        }

        /// <inheritdoc cref="IRpcClient.SimulateTransaction(string, bool, Commitment, bool, IList{string})"/>
        public RequestResult<ResponseValue<SimulationLogs>> SimulateTransaction(string transaction,
            bool sigVerify = false,
            Commitment commitment = Commitment.Finalized, bool replaceRecentBlockhash = false,
            IList<string> accountsToReturn = null)
            => SimulateTransactionAsync(transaction, sigVerify, commitment, replaceRecentBlockhash, accountsToReturn)
                .Result;

        /// <inheritdoc cref="IRpcClient.SimulateTransaction(byte[], bool, Commitment, bool, IList{string})"/>
        public RequestResult<ResponseValue<SimulationLogs>> SimulateTransaction(byte[] transaction,
            bool sigVerify = false,
            Commitment commitment = Commitment.Finalized, bool replaceRecentBlockhash = false,
            IList<string> accountsToReturn = null)
            => SimulateTransactionAsync(transaction, sigVerify, commitment, replaceRecentBlockhash, accountsToReturn)
                .Result;

        #endregion

        /// <summary>
        /// Gets the id for the next request.
        /// </summary>
        /// <returns>The id.</returns>
        int IRpcClient.GetNextIdForReq() => _idGenerator.GetNextId();

    }
}<|MERGE_RESOLUTION|>--- conflicted
+++ resolved
@@ -1,1075 +1,1071 @@
-using Microsoft.Extensions.Logging;
-using Solnet.Rpc.Core;
-using Solnet.Rpc.Core.Http;
-using Solnet.Rpc.Messages;
-using Solnet.Rpc.Models;
-using Solnet.Rpc.Types;
-using Solnet.Rpc.Utilities;
-using System;
-using System.Collections.Generic;
-using System.Diagnostics;
-using System.Linq;
-using System.Net.Http;
-using System.Threading.Tasks;
-
-namespace Solnet.Rpc
-{
-    /// <summary>
-    /// Implements functionality to interact with the Solana JSON RPC API.
-    /// </summary>
-    [DebuggerDisplay("Cluster = {" + nameof(NodeAddress) + "}")]
-    internal class SolanaRpcClient : JsonRpcClient, IRpcClient
-    {
-        /// <summary>
-        /// Message Id generator.
-        /// </summary>
-        private readonly IdGenerator _idGenerator = new IdGenerator();
-
-        /// <summary>
-        /// Initialize the Rpc Client with the passed url.
-        /// </summary>
-        /// <param name="url">The url of the node exposing the JSON RPC API.</param>
-        /// <param name="logger">The logger to use.</param>
-        /// <param name="httpClient">An http client.</param>
-<<<<<<< HEAD
-        /// <param name="rateLimiter">A rate limiting strategy or null.</param>
-        internal SolanaRpcClient(string url, ILogger logger, HttpClient httpClient = default, IRateLimiter rateLimiter = null) 
-            : base(url, logger, httpClient, rateLimiter)
-=======
-        internal SolanaRpcClient(string url, ILogger logger, HttpClient httpClient = default)
-            : base(url, logger, httpClient)
->>>>>>> 14548bd2
-        {
-        }
-
-        #region RequestBuilder
-
-        /// <summary>
-        /// Build the request for the passed RPC method and parameters.
-        /// </summary>
-        /// <param name="method">The request's RPC method.</param>
-        /// <param name="parameters">A list of parameters to include in the request.</param>
-        /// <typeparam name="T">The type of the request result.</typeparam>
-        /// <returns>A task which may return a request result.</returns>
-        private JsonRpcRequest BuildRequest<T>(string method, IList<object> parameters)
-            => new JsonRpcRequest(_idGenerator.GetNextId(), method, parameters);
-
-        /// <summary>
-        /// 
-        /// </summary>
-        /// <param name="method">The request's RPC method.</param>
-        /// <typeparam name="T">The type of the request result.</typeparam>
-        /// <returns>A task which may return a request result.</returns>
-        private async Task<RequestResult<T>> SendRequestAsync<T>(string method)
-        {
-            JsonRpcRequest req = BuildRequest<T>(method, null);
-
-            return await SendRequest<T>(req);
-        }
-
-        /// <summary>
-        /// Send a request asynchronously.
-        /// </summary>
-        /// <param name="method">The request's RPC method.</param>
-        /// <param name="parameters">A list of parameters to include in the request.</param>
-        /// <typeparam name="T">The type of the request result.</typeparam>
-        /// <returns>A task which may return a request result.</returns>
-        private async Task<RequestResult<T>> SendRequestAsync<T>(string method, IList<object> parameters)
-        {
-            JsonRpcRequest req = BuildRequest<T>(method, parameters);
-            return await SendRequest<T>(req);
-        }
-
-        private KeyValue HandleCommitment(Commitment parameter, Commitment defaultValue = Commitment.Finalized)
-            => parameter != defaultValue ? KeyValue.Create("commitment", parameter) : null;
-
-        private KeyValue HandleTransactionDetails(TransactionDetailsFilterType parameter,
-            TransactionDetailsFilterType defaultValue = TransactionDetailsFilterType.Full)
-            => parameter != defaultValue ? KeyValue.Create("transactionDetails", parameter) : null;
-
-        #endregion
-
-
-        #region Accounts
-
-        /// <inheritdoc cref="IRpcClient.GetTokenMintInfoAsync(string,Commitment)"/>
-        public async Task<RequestResult<ResponseValue<TokenMintInfo>>> GetTokenMintInfoAsync(string pubKey,
-            Commitment commitment = Commitment.Finalized)
-        {
-            return await SendRequestAsync<ResponseValue<TokenMintInfo>>("getAccountInfo",
-                Parameters.Create(
-                    pubKey,
-                    ConfigObject.Create(
-                        KeyValue.Create("encoding", "jsonParsed"),
-                        HandleCommitment(commitment))));
-        }
-
-        /// <inheritdoc cref="IRpcClient.GetTokenMintInfo(string,Commitment)"/>
-        public RequestResult<ResponseValue<TokenMintInfo>> GetTokenMintInfo(string pubKey,
-            Commitment commitment = Commitment.Finalized)
-            => GetTokenMintInfoAsync(pubKey, commitment).Result;
-
-
-        /// <inheritdoc cref="IRpcClient.GetTokenAccountInfoAsync(string,Commitment)"/>
-        public async Task<RequestResult<ResponseValue<TokenAccountInfo>>> GetTokenAccountInfoAsync(string pubKey,
-            Commitment commitment = Commitment.Finalized)
-        {
-            return await SendRequestAsync<ResponseValue<TokenAccountInfo>>("getAccountInfo",
-                Parameters.Create(
-                    pubKey,
-                    ConfigObject.Create(
-                        KeyValue.Create("encoding", "jsonParsed"),
-                        HandleCommitment(commitment))));
-        }
-
-        /// <inheritdoc cref="IRpcClient.GetTokenAccountInfo(string,Commitment)"/>
-        public RequestResult<ResponseValue<TokenAccountInfo>> GetTokenAccountInfo(string pubKey,
-            Commitment commitment = Commitment.Finalized)
-            => GetTokenAccountInfoAsync(pubKey, commitment).Result;
-
-
-
-        /// <inheritdoc cref="IRpcClient.GetAccountInfoAsync(string,Commitment,BinaryEncoding)"/>
-        public async Task<RequestResult<ResponseValue<AccountInfo>>> GetAccountInfoAsync(string pubKey,
-            Commitment commitment = Commitment.Finalized, BinaryEncoding encoding = BinaryEncoding.Base64)
-        {
-            return await SendRequestAsync<ResponseValue<AccountInfo>>("getAccountInfo",
-                Parameters.Create(
-                    pubKey,
-                    ConfigObject.Create(
-                        KeyValue.Create("encoding", encoding),
-                        HandleCommitment(commitment))));
-        }
-
-        /// <inheritdoc cref="IRpcClient.GetAccountInfo(string,Commitment,BinaryEncoding)"/>
-        public RequestResult<ResponseValue<AccountInfo>> GetAccountInfo(string pubKey,
-            Commitment commitment = Commitment.Finalized, BinaryEncoding encoding = BinaryEncoding.Base64)
-            => GetAccountInfoAsync(pubKey, commitment, encoding).Result;
-
-
-        /// <inheritdoc cref="IRpcClient.GetProgramAccountsAsync"/>
-        public async Task<RequestResult<List<AccountKeyPair>>> GetProgramAccountsAsync(string pubKey,
-            Commitment commitment = Commitment.Finalized, int? dataSize = null, IList<MemCmp> memCmpList = null)
-        {
-            List<object> filters = Parameters.Create(ConfigObject.Create(KeyValue.Create("dataSize", dataSize)));
-            if (memCmpList != null)
-            {
-                filters ??= new List<object>();
-                filters.AddRange(memCmpList.Select(filter => ConfigObject.Create(KeyValue.Create("memcmp",
-                    ConfigObject.Create(KeyValue.Create("offset", filter.Offset),
-                        KeyValue.Create("bytes", filter.Bytes))))));
-            }
-
-            return await SendRequestAsync<List<AccountKeyPair>>("getProgramAccounts",
-                Parameters.Create(
-                    pubKey,
-                    ConfigObject.Create(
-                        KeyValue.Create("encoding", "base64"),
-                        KeyValue.Create("filters", filters),
-                        HandleCommitment(commitment))));
-        }
-
-        /// <inheritdoc cref="IRpcClient.GetProgramAccounts"/>
-        public RequestResult<List<AccountKeyPair>> GetProgramAccounts(string pubKey,
-            Commitment commitment = Commitment.Finalized,
-            int? dataSize = null, IList<MemCmp> memCmpList = null)
-            => GetProgramAccountsAsync(pubKey, commitment, dataSize, memCmpList).Result;
-
-
-        /// <inheritdoc cref="IRpcClient.GetMultipleAccountsAsync"/>
-        public async Task<RequestResult<ResponseValue<List<AccountInfo>>>> GetMultipleAccountsAsync(
-            IList<string> accounts,
-            Commitment commitment = Commitment.Finalized)
-        {
-            return await SendRequestAsync<ResponseValue<List<AccountInfo>>>("getMultipleAccounts",
-                Parameters.Create(
-                    accounts,
-                    ConfigObject.Create(
-                        KeyValue.Create("encoding", "base64"),
-                        HandleCommitment(commitment))));
-        }
-
-        /// <inheritdoc cref="IRpcClient.GetMultipleAccounts"/>
-        public RequestResult<ResponseValue<List<AccountInfo>>> GetMultipleAccounts(IList<string> accounts,
-            Commitment commitment = Commitment.Finalized)
-            => GetMultipleAccountsAsync(accounts, commitment).Result;
-
-        #endregion
-
-        /// <inheritdoc cref="IRpcClient.GetBalanceAsync"/>
-        public async Task<RequestResult<ResponseValue<ulong>>> GetBalanceAsync(string pubKey,
-            Commitment commitment = Commitment.Finalized)
-        {
-            return await SendRequestAsync<ResponseValue<ulong>>("getBalance",
-                Parameters.Create(pubKey, ConfigObject.Create(HandleCommitment(commitment))));
-        }
-
-        /// <inheritdoc cref="IRpcClient.GetBalance"/>
-        public RequestResult<ResponseValue<ulong>> GetBalance(string pubKey,
-            Commitment commitment = Commitment.Finalized)
-            => GetBalanceAsync(pubKey, commitment).Result;
-
-        #region Blocks
-
-        /// <inheritdoc cref="IRpcClient.GetBlockAsync"/>
-        public async Task<RequestResult<BlockInfo>> GetBlockAsync(ulong slot,
-            Commitment commitment = Commitment.Finalized,
-            TransactionDetailsFilterType transactionDetails = TransactionDetailsFilterType.Full,
-            bool blockRewards = false)
-        {
-            if (commitment == Commitment.Processed)
-            {
-                throw new ArgumentException("Commitment.Processed is not supported for this method.");
-            }
-
-            return await SendRequestAsync<BlockInfo>("getBlock",
-                Parameters.Create(slot, ConfigObject.Create(
-                    KeyValue.Create("encoding", "json"),
-                    HandleTransactionDetails(transactionDetails),
-                    KeyValue.Create("rewards", blockRewards ? blockRewards : null),
-                    HandleCommitment(commitment))));
-        }
-
-        /// <inheritdoc cref="IRpcClient.GetBlock"/>
-        public RequestResult<BlockInfo> GetBlock(ulong slot, Commitment commitment = Commitment.Finalized,
-            TransactionDetailsFilterType transactionDetails = TransactionDetailsFilterType.Full,
-            bool blockRewards = false)
-            => GetBlockAsync(slot, commitment, transactionDetails, blockRewards).Result;
-
-
-        /// <inheritdoc cref="IRpcClient.GetBlocksAsync"/>
-        public async Task<RequestResult<List<ulong>>> GetBlocksAsync(ulong startSlot, ulong endSlot = 0,
-            Commitment commitment = Commitment.Finalized)
-        {
-            if (commitment == Commitment.Processed)
-            {
-                throw new ArgumentException("Commitment.Processed is not supported for this method.");
-            }
-
-            return await SendRequestAsync<List<ulong>>("getBlocks",
-                Parameters.Create(startSlot, endSlot > 0 ? endSlot : null,
-                    ConfigObject.Create(HandleCommitment(commitment))));
-        }
-
-        /// <inheritdoc cref="IRpcClient.GetConfirmedBlockAsync"/>
-        public async Task<RequestResult<BlockInfo>> GetConfirmedBlockAsync(ulong slot,
-            Commitment commitment = Commitment.Finalized,
-            TransactionDetailsFilterType transactionDetails = TransactionDetailsFilterType.Full,
-            bool blockRewards = false)
-        {
-            if (commitment == Commitment.Processed)
-            {
-                throw new ArgumentException("Commitment.Processed is not supported for this method.");
-            }
-
-            return await SendRequestAsync<BlockInfo>("getConfirmedBlock",
-                Parameters.Create(slot, ConfigObject.Create(
-                    KeyValue.Create("encoding", "json"),
-                    HandleTransactionDetails(transactionDetails),
-                    KeyValue.Create("rewards", blockRewards ? blockRewards : null),
-                    HandleCommitment(commitment))));
-        }
-
-        /// <inheritdoc cref="IRpcClient.GetConfirmedBlock"/>
-        public RequestResult<BlockInfo> GetConfirmedBlock(ulong slot, Commitment commitment = Commitment.Finalized,
-            TransactionDetailsFilterType transactionDetails = TransactionDetailsFilterType.Full,
-            bool blockRewards = false)
-            => GetConfirmedBlockAsync(slot, commitment, transactionDetails, blockRewards).Result;
-
-
-        /// <inheritdoc cref="IRpcClient.GetBlocks"/>
-        public RequestResult<List<ulong>> GetBlocks(ulong startSlot, ulong endSlot = 0,
-            Commitment commitment = Commitment.Finalized)
-            => GetBlocksAsync(startSlot, endSlot, commitment).Result;
-
-        /// <inheritdoc cref="IRpcClient.GetConfirmedBlocksAsync"/>
-        public async Task<RequestResult<List<ulong>>> GetConfirmedBlocksAsync(ulong startSlot, ulong endSlot = 0,
-            Commitment commitment = Commitment.Finalized)
-        {
-            if (commitment == Commitment.Processed)
-            {
-                throw new ArgumentException("Commitment.Processed is not supported for this method.");
-            }
-
-            return await SendRequestAsync<List<ulong>>("getConfirmedBlocks",
-                Parameters.Create(startSlot, endSlot > 0 ? endSlot : null,
-                    ConfigObject.Create(HandleCommitment(commitment))));
-        }
-
-        /// <inheritdoc cref="IRpcClient.GetConfirmedBlocks"/>
-        public RequestResult<List<ulong>> GetConfirmedBlocks(ulong startSlot, ulong endSlot = 0,
-            Commitment commitment = Commitment.Finalized)
-            => GetConfirmedBlocksAsync(startSlot, endSlot, commitment).Result;
-
-        /// <inheritdoc cref="IRpcClient.GetConfirmedBlocksWithLimitAsync"/>
-        public async Task<RequestResult<List<ulong>>> GetConfirmedBlocksWithLimitAsync(ulong startSlot, ulong limit,
-            Commitment commitment = Commitment.Finalized)
-        {
-            if (commitment == Commitment.Processed)
-            {
-                throw new ArgumentException("Commitment.Processed is not supported for this method.");
-            }
-
-            return await SendRequestAsync<List<ulong>>("getConfirmedBlocksWithLimit",
-                Parameters.Create(startSlot, limit, ConfigObject.Create(HandleCommitment(commitment))));
-        }
-
-        /// <inheritdoc cref="IRpcClient.GetBlocksWithLimit"/>
-        public RequestResult<List<ulong>> GetBlocksWithLimit(ulong startSlot, ulong limit,
-            Commitment commitment = Commitment.Finalized)
-            => GetBlocksWithLimitAsync(startSlot, limit, commitment).Result;
-
-        /// <inheritdoc cref="IRpcClient.GetConfirmedBlocksWithLimit"/>
-        public RequestResult<List<ulong>> GetConfirmedBlocksWithLimit(ulong startSlot, ulong limit,
-            Commitment commitment = Commitment.Finalized)
-            => GetConfirmedBlocksWithLimitAsync(startSlot, limit, commitment).Result;
-
-        /// <inheritdoc cref="IRpcClient.GetBlocksWithLimitAsync"/>
-        public async Task<RequestResult<List<ulong>>> GetBlocksWithLimitAsync(ulong startSlot, ulong limit,
-            Commitment commitment = Commitment.Finalized)
-        {
-            if (commitment == Commitment.Processed)
-            {
-                throw new ArgumentException("Commitment.Processed is not supported for this method.");
-            }
-
-            return await SendRequestAsync<List<ulong>>("getBlocksWithLimit",
-                Parameters.Create(startSlot, limit, ConfigObject.Create(HandleCommitment(commitment))));
-        }
-
-
-        /// <inheritdoc cref="IRpcClient.GetFirstAvailableBlock"/>
-        public RequestResult<ulong> GetFirstAvailableBlock()
-            => GetFirstAvailableBlockAsync().Result;
-
-        /// <inheritdoc cref="IRpcClient.GetFirstAvailableBlock"/>
-        public async Task<RequestResult<ulong>> GetFirstAvailableBlockAsync()
-        {
-            return await SendRequestAsync<ulong>("getFirstAvailableBlock");
-        }
-
-        #endregion
-
-        #region Block Production
-
-        /// <inheritdoc cref="IRpcClient.GetBlockProductionAsync(string, ulong?, ulong?, Commitment)"/>
-        public async Task<RequestResult<ResponseValue<BlockProductionInfo>>> GetBlockProductionAsync(
-            string identity = null, ulong? firstSlot = null, ulong? lastSlot = null,
-            Commitment commitment = Commitment.Finalized)
-        {
-            Dictionary<string, object> parameters = new Dictionary<string, object>();
-
-            if (commitment != Commitment.Finalized)
-            {
-                parameters.Add("commitment", commitment);
-            }
-
-            if (!string.IsNullOrEmpty(identity))
-            {
-                parameters.Add("identity", identity);
-            }
-
-            if (firstSlot.HasValue)
-            {
-                Dictionary<string, object> range = new Dictionary<string, object> { { "firstSlot", firstSlot.Value } };
-
-                if (lastSlot.HasValue)
-                {
-                    range.Add("lastSlot", lastSlot.Value);
-                }
-
-                parameters.Add("range", range);
-            }
-            else if (lastSlot.HasValue)
-            {
-                throw new ArgumentException(
-                    "Range parameters are optional, but the lastSlot argument must be paired with a firstSlot.");
-            }
-
-            List<object> args = parameters.Count > 0 ? new List<object> { parameters } : null;
-
-            return await SendRequestAsync<ResponseValue<BlockProductionInfo>>("getBlockProduction", args);
-        }
-
-        /// <inheritdoc cref="IRpcClient.GetBlockProduction(string, ulong?, ulong?, Commitment)"/>
-        public RequestResult<ResponseValue<BlockProductionInfo>> GetBlockProduction(string identity = null,
-            ulong? firstSlot = null, ulong? lastSlot = null, Commitment commitment = Commitment.Finalized)
-            => GetBlockProductionAsync(identity, firstSlot, lastSlot, commitment).Result;
-
-        #endregion
-
-        /// <inheritdoc cref="IRpcClient.GetHealth()"/>
-        public RequestResult<string> GetHealth()
-            => GetHealthAsync().Result;
-
-        /// <inheritdoc cref="IRpcClient.GetHealthAsync()"/>
-        public async Task<RequestResult<string>> GetHealthAsync()
-        {
-            return await SendRequestAsync<string>("getHealth");
-        }
-
-
-        /// <inheritdoc cref="IRpcClient.GetLeaderSchedule"/>
-        public RequestResult<Dictionary<string, List<ulong>>> GetLeaderSchedule(ulong slot = 0,
-            string identity = null, Commitment commitment = Commitment.Finalized)
-            => GetLeaderScheduleAsync(slot, identity, commitment).Result;
-
-        /// <inheritdoc cref="IRpcClient.GetLeaderScheduleAsync"/>
-        public async Task<RequestResult<Dictionary<string, List<ulong>>>> GetLeaderScheduleAsync(ulong slot = 0,
-            string identity = null, Commitment commitment = Commitment.Finalized)
-        {
-            return await SendRequestAsync<Dictionary<string, List<ulong>>>("getLeaderSchedule",
-                Parameters.Create(
-                    slot > 0 ? slot : null,
-                    ConfigObject.Create(
-                        HandleCommitment(commitment),
-                        KeyValue.Create("identity", identity))));
-        }
-
-
-        /// <inheritdoc cref="IRpcClient.GetTransactionAsync"/>
-        public async Task<RequestResult<TransactionMetaSlotInfo>> GetTransactionAsync(string signature,
-            Commitment commitment = Commitment.Finalized)
-        {
-            return await SendRequestAsync<TransactionMetaSlotInfo>("getTransaction",
-                Parameters.Create(signature,
-                    ConfigObject.Create(KeyValue.Create("encoding", "json"), HandleCommitment(commitment))));
-        }
-
-        public async Task<RequestResult<TransactionMetaSlotInfo>> GetConfirmedTransactionAsync(string signature,
-            Commitment commitment = Commitment.Finalized)
-        {
-            return await SendRequestAsync<TransactionMetaSlotInfo>("getConfirmedTransaction",
-                Parameters.Create(signature,
-                    ConfigObject.Create(KeyValue.Create("encoding", "json"), HandleCommitment(commitment))));
-        }
-
-        /// <inheritdoc cref="IRpcClient.GetTransaction"/>
-        public RequestResult<TransactionMetaSlotInfo> GetTransaction(string signature,
-            Commitment commitment = Commitment.Finalized)
-            => GetTransactionAsync(signature, commitment).Result;
-
-        public RequestResult<TransactionMetaSlotInfo> GetConfirmedTransaction(string signature,
-            Commitment commitment = Commitment.Finalized) =>
-            GetConfirmedTransactionAsync(signature, commitment).Result;
-
-        /// <inheritdoc cref="IRpcClient.GetBlockHeightAsync"/>
-        public async Task<RequestResult<ulong>> GetBlockHeightAsync(Commitment commitment = Commitment.Finalized)
-        {
-            return await SendRequestAsync<ulong>("getBlockHeight",
-                Parameters.Create(ConfigObject.Create(HandleCommitment(commitment))));
-        }
-
-        /// <inheritdoc cref="IRpcClient.GetBlockHeight"/>
-        public RequestResult<ulong> GetBlockHeight(Commitment commitment = Commitment.Finalized)
-            => GetBlockHeightAsync(commitment).Result;
-
-        /// <inheritdoc cref="IRpcClient.GetBlockCommitmentAsync"/>
-        public async Task<RequestResult<BlockCommitment>> GetBlockCommitmentAsync(ulong slot)
-        {
-            return await SendRequestAsync<BlockCommitment>("getBlockCommitment", Parameters.Create(slot));
-        }
-
-        /// <inheritdoc cref="IRpcClient.GetBlockCommitment"/>
-        public RequestResult<BlockCommitment> GetBlockCommitment(ulong slot)
-            => GetBlockCommitmentAsync(slot).Result;
-
-        /// <inheritdoc cref="IRpcClient.GetBlockTimeAsync"/>
-        public async Task<RequestResult<ulong>> GetBlockTimeAsync(ulong slot)
-        {
-            return await SendRequestAsync<ulong>("getBlockTime", Parameters.Create(slot));
-        }
-
-        /// <inheritdoc cref="IRpcClient.GetBlockTime"/>
-        public RequestResult<ulong> GetBlockTime(ulong slot)
-            => GetBlockTimeAsync(slot).Result;
-
-        /// <inheritdoc cref="IRpcClient.GetClusterNodesAsync"/>
-        public async Task<RequestResult<List<ClusterNode>>> GetClusterNodesAsync()
-        {
-            return await SendRequestAsync<List<ClusterNode>>("getClusterNodes");
-        }
-
-        /// <inheritdoc cref="IRpcClient.GetClusterNodes"/>
-        public RequestResult<List<ClusterNode>> GetClusterNodes()
-            => GetClusterNodesAsync().Result;
-
-        /// <inheritdoc cref="IRpcClient.GetEpochInfoAsync"/>
-        public async Task<RequestResult<EpochInfo>> GetEpochInfoAsync(Commitment commitment = Commitment.Finalized)
-        {
-            return await SendRequestAsync<EpochInfo>("getEpochInfo",
-                Parameters.Create(ConfigObject.Create(HandleCommitment(commitment))));
-        }
-
-        /// <inheritdoc cref="IRpcClient.GetEpochInfo"/>
-        public RequestResult<EpochInfo> GetEpochInfo(Commitment commitment = Commitment.Finalized) =>
-            GetEpochInfoAsync(commitment).Result;
-
-        /// <inheritdoc cref="IRpcClient.GetEpochScheduleAsync"/>
-        public async Task<RequestResult<EpochScheduleInfo>> GetEpochScheduleAsync()
-        {
-            return await SendRequestAsync<EpochScheduleInfo>("getEpochSchedule");
-        }
-
-        /// <inheritdoc cref="IRpcClient.GetEpochSchedule"/>
-        public RequestResult<EpochScheduleInfo> GetEpochSchedule() => GetEpochScheduleAsync().Result;
-
-
-        /// <inheritdoc cref="IRpcClient.GetFeeCalculatorForBlockhashAsync"/>
-        public async Task<RequestResult<ResponseValue<FeeCalculatorInfo>>> GetFeeCalculatorForBlockhashAsync(
-            string blockhash, Commitment commitment = Commitment.Finalized)
-        {
-            List<object> parameters = Parameters.Create(blockhash, ConfigObject.Create(HandleCommitment(commitment)));
-
-            return await SendRequestAsync<ResponseValue<FeeCalculatorInfo>>("getFeeCalculatorForBlockhash", parameters);
-        }
-
-        /// <inheritdoc cref="IRpcClient.GetFeeCalculatorForBlockhash"/>
-        public RequestResult<ResponseValue<FeeCalculatorInfo>> GetFeeCalculatorForBlockhash(string blockhash,
-            Commitment commitment = Commitment.Finalized) =>
-            GetFeeCalculatorForBlockhashAsync(blockhash, commitment).Result;
-
-        /// <inheritdoc cref="IRpcClient.GetFeeRateGovernorAsync"/>
-        public async Task<RequestResult<ResponseValue<FeeRateGovernorInfo>>> GetFeeRateGovernorAsync()
-        {
-            return await SendRequestAsync<ResponseValue<FeeRateGovernorInfo>>("getFeeRateGovernor");
-        }
-
-        /// <inheritdoc cref="IRpcClient.GetFeeRateGovernor"/>
-        public RequestResult<ResponseValue<FeeRateGovernorInfo>> GetFeeRateGovernor()
-            => GetFeeRateGovernorAsync().Result;
-
-        /// <inheritdoc cref="IRpcClient.GetFeesAsync"/>
-        public async Task<RequestResult<ResponseValue<FeesInfo>>> GetFeesAsync(
-            Commitment commitment = Commitment.Finalized)
-        {
-            return await SendRequestAsync<ResponseValue<FeesInfo>>("getFees",
-                Parameters.Create(ConfigObject.Create(HandleCommitment(commitment))));
-        }
-
-
-        /// <inheritdoc cref="IRpcClient.GetFees"/>
-        public RequestResult<ResponseValue<FeesInfo>> GetFees(Commitment commitment = Commitment.Finalized)
-            => GetFeesAsync(commitment).Result;
-
-        /// <inheritdoc cref="IRpcClient.GetRecentBlockHashAsync"/>
-        public async Task<RequestResult<ResponseValue<BlockHash>>> GetRecentBlockHashAsync(
-            Commitment commitment = Commitment.Finalized)
-        {
-            return await SendRequestAsync<ResponseValue<BlockHash>>("getRecentBlockhash",
-                Parameters.Create(ConfigObject.Create(HandleCommitment(commitment))));
-        }
-
-        /// <inheritdoc cref="IRpcClient.GetRecentBlockHash"/>
-        public RequestResult<ResponseValue<BlockHash>> GetRecentBlockHash(Commitment commitment = Commitment.Finalized)
-            => GetRecentBlockHashAsync(commitment).Result;
-
-        /// <inheritdoc cref="IRpcClient.GetMaxRetransmitSlotAsync"/>
-        public async Task<RequestResult<ulong>> GetMaxRetransmitSlotAsync()
-        {
-            return await SendRequestAsync<ulong>("getMaxRetransmitSlot");
-        }
-
-        /// <inheritdoc cref="IRpcClient.GetMaxRetransmitSlot"/>
-        public RequestResult<ulong> GetMaxRetransmitSlot()
-            => GetMaxRetransmitSlotAsync().Result;
-
-        /// <inheritdoc cref="IRpcClient.GetMaxShredInsertSlotAsync"/>
-        public async Task<RequestResult<ulong>> GetMaxShredInsertSlotAsync()
-        {
-            return await SendRequestAsync<ulong>("getMaxShredInsertSlot");
-        }
-
-        /// <inheritdoc cref="IRpcClient.GetMaxShredInsertSlot"/>
-        public RequestResult<ulong> GetMaxShredInsertSlot()
-            => GetMaxShredInsertSlotAsync().Result;
-
-        /// <inheritdoc cref="IRpcClient.GetMinimumBalanceForRentExemptionAsync"/>
-        public async Task<RequestResult<ulong>> GetMinimumBalanceForRentExemptionAsync(long accountDataSize,
-            Commitment commitment = Commitment.Finalized)
-        {
-            return await SendRequestAsync<ulong>("getMinimumBalanceForRentExemption",
-                Parameters.Create(accountDataSize, ConfigObject.Create(HandleCommitment(commitment))));
-        }
-
-        /// <inheritdoc cref="IRpcClient.GetMinimumBalanceForRentExemption"/>
-        public RequestResult<ulong> GetMinimumBalanceForRentExemption(long accountDataSize,
-            Commitment commitment = Commitment.Finalized)
-            => GetMinimumBalanceForRentExemptionAsync(accountDataSize, commitment).Result;
-
-        /// <inheritdoc cref="IRpcClient.GetGenesisHashAsync"/>
-        public async Task<RequestResult<string>> GetGenesisHashAsync()
-        {
-            return await SendRequestAsync<string>("getGenesisHash");
-        }
-
-        /// <inheritdoc cref="IRpcClient.GetGenesisHash"/>
-        public RequestResult<string> GetGenesisHash()
-            => GetGenesisHashAsync().Result;
-
-        /// <inheritdoc cref="IRpcClient.GetIdentityAsync"/>
-        public async Task<RequestResult<NodeIdentity>> GetIdentityAsync()
-        {
-            return await SendRequestAsync<NodeIdentity>("getIdentity");
-        }
-
-        /// <inheritdoc cref="IRpcClient.GetIdentity"/>
-        public RequestResult<NodeIdentity> GetIdentity()
-            => GetIdentityAsync().Result;
-
-        /// <inheritdoc cref="IRpcClient.GetInflationGovernorAsync"/>
-        public async Task<RequestResult<InflationGovernor>> GetInflationGovernorAsync(
-            Commitment commitment = Commitment.Finalized)
-        {
-            return await SendRequestAsync<InflationGovernor>("getInflationGovernor",
-                Parameters.Create(ConfigObject.Create(HandleCommitment(commitment))));
-        }
-
-        /// <inheritdoc cref="IRpcClient.GetInflationGovernor"/>
-        public RequestResult<InflationGovernor> GetInflationGovernor(Commitment commitment = Commitment.Finalized)
-            => GetInflationGovernorAsync(commitment).Result;
-
-        /// <inheritdoc cref="IRpcClient.GetInflationRateAsync"/>
-        public async Task<RequestResult<InflationRate>> GetInflationRateAsync()
-        {
-            return await SendRequestAsync<InflationRate>("getInflationRate");
-        }
-
-        /// <inheritdoc cref="IRpcClient.GetInflationRate"/>
-        public RequestResult<InflationRate> GetInflationRate()
-            => GetInflationRateAsync().Result;
-
-        /// <inheritdoc cref="IRpcClient.GetInflationRewardAsync"/>
-        public async Task<RequestResult<List<InflationReward>>> GetInflationRewardAsync(IList<string> addresses,
-            ulong epoch = 0, Commitment commitment = Commitment.Finalized)
-        {
-            return await SendRequestAsync<List<InflationReward>>("getInflationReward",
-                Parameters.Create(
-                    addresses,
-                    ConfigObject.Create(
-                        HandleCommitment(commitment),
-                        KeyValue.Create("epoch", epoch > 0 ? epoch : null))));
-        }
-
-        /// <inheritdoc cref="IRpcClient.GetInflationReward"/>
-        public RequestResult<List<InflationReward>> GetInflationReward(IList<string> addresses, ulong epoch = 0,
-            Commitment commitment = Commitment.Finalized)
-            => GetInflationRewardAsync(addresses, epoch, commitment).Result;
-
-        /// <inheritdoc cref="IRpcClient.GetLargestAccountsAsync"/>
-        public async Task<RequestResult<ResponseValue<List<LargeAccount>>>> GetLargestAccountsAsync(
-            AccountFilterType? filter = null,
-            Commitment commitment = Commitment.Finalized)
-        {
-            return await SendRequestAsync<ResponseValue<List<LargeAccount>>>("getLargestAccounts",
-                Parameters.Create(
-                    ConfigObject.Create(
-                        HandleCommitment(commitment),
-                        KeyValue.Create("filter", filter))));
-        }
-
-        /// <inheritdoc cref="IRpcClient.GetLargestAccounts"/>
-        public RequestResult<ResponseValue<List<LargeAccount>>> GetLargestAccounts(AccountFilterType? filter = null,
-            Commitment commitment = Commitment.Finalized)
-            => GetLargestAccountsAsync(filter, commitment).Result;
-
-        /// <inheritdoc cref="IRpcClient.GetSnapshotSlotAsync"/>
-        public async Task<RequestResult<ulong>> GetSnapshotSlotAsync()
-        {
-            return await SendRequestAsync<ulong>("getSnapshotSlot");
-        }
-
-        /// <inheritdoc cref="IRpcClient.GetSnapshotSlot"/>
-        public RequestResult<ulong> GetSnapshotSlot() => GetSnapshotSlotAsync().Result;
-
-        /// <inheritdoc cref="IRpcClient.GetRecentPerformanceSamplesAsync"/>
-        public async Task<RequestResult<List<PerformanceSample>>> GetRecentPerformanceSamplesAsync(ulong limit = 720)
-        {
-            return await SendRequestAsync<List<PerformanceSample>>("getRecentPerformanceSamples",
-                new List<object> { limit });
-        }
-
-        /// <inheritdoc cref="IRpcClient.GetRecentPerformanceSamples"/>
-        public RequestResult<List<PerformanceSample>> GetRecentPerformanceSamples(ulong limit = 720)
-            => GetRecentPerformanceSamplesAsync(limit).Result;
-
-        /// <inheritdoc cref="IRpcClient.GetSignaturesForAddressAsync"/>
-        public async Task<RequestResult<List<SignatureStatusInfo>>> GetSignaturesForAddressAsync(string accountPubKey,
-            ulong limit = 1000, string before = null, string until = null, Commitment commitment = Commitment.Finalized)
-        {
-            if (commitment == Commitment.Processed)
-                throw new ArgumentException("Commitment.Processed is not supported for this method.");
-
-            return await SendRequestAsync<List<SignatureStatusInfo>>("getSignaturesForAddress",
-                Parameters.Create(
-                    accountPubKey,
-                    ConfigObject.Create(
-                        KeyValue.Create("limit", limit != 1000 ? limit : null),
-                        KeyValue.Create("before", before),
-                        KeyValue.Create("until", until),
-                        HandleCommitment(commitment))));
-        }
-
-        /// <inheritdoc cref="IRpcClient.GetConfirmedSignaturesForAddress2Async"/>
-        public async Task<RequestResult<List<SignatureStatusInfo>>> GetConfirmedSignaturesForAddress2Async(
-            string accountPubKey, ulong limit = 1000, string before = null, string until = null,
-            Commitment commitment = Commitment.Finalized)
-        {
-            if (commitment == Commitment.Processed)
-                throw new ArgumentException("Commitment.Processed is not supported for this method.");
-
-            return await SendRequestAsync<List<SignatureStatusInfo>>("getConfirmedSignaturesForAddress2",
-                Parameters.Create(
-                    accountPubKey,
-                    ConfigObject.Create(
-                        KeyValue.Create("limit", limit != 1000 ? limit : null),
-                        KeyValue.Create("before", before),
-                        KeyValue.Create("until", until),
-                        HandleCommitment(commitment))));
-        }
-
-        /// <inheritdoc cref="IRpcClient.GetSignaturesForAddress"/>
-        public RequestResult<List<SignatureStatusInfo>> GetSignaturesForAddress(string accountPubKey,
-            ulong limit = 1000,
-            string before = null, string until = null, Commitment commitment = Commitment.Finalized)
-            => GetSignaturesForAddressAsync(accountPubKey, limit, before, until, commitment).Result;
-
-        /// <inheritdoc cref="IRpcClient.GetConfirmedSignaturesForAddress2"/>
-        public RequestResult<List<SignatureStatusInfo>> GetConfirmedSignaturesForAddress2(string accountPubKey,
-            ulong limit = 1000, string before = null,
-            string until = null, Commitment commitment = Commitment.Finalized)
-            => GetConfirmedSignaturesForAddress2Async(accountPubKey, limit, before, until, commitment).Result;
-
-        /// <inheritdoc cref="IRpcClient.GetSignatureStatusesAsync"/>
-        public async Task<RequestResult<ResponseValue<List<SignatureStatusInfo>>>> GetSignatureStatusesAsync(
-            List<string> transactionHashes,
-            bool searchTransactionHistory = false)
-        {
-            return await SendRequestAsync<ResponseValue<List<SignatureStatusInfo>>>("getSignatureStatuses",
-                Parameters.Create(
-                    transactionHashes,
-                    ConfigObject.Create(
-                        KeyValue.Create("searchTransactionHistory",
-                            searchTransactionHistory ? searchTransactionHistory : null))));
-        }
-
-        /// <inheritdoc cref="IRpcClient.GetSignatureStatuses"/>
-        public RequestResult<ResponseValue<List<SignatureStatusInfo>>> GetSignatureStatuses(
-            List<string> transactionHashes,
-            bool searchTransactionHistory = false)
-            => GetSignatureStatusesAsync(transactionHashes, searchTransactionHistory).Result;
-
-        /// <inheritdoc cref="IRpcClient.GetSlotAsync"/>
-        public async Task<RequestResult<ulong>> GetSlotAsync(Commitment commitment = Commitment.Finalized)
-        {
-            return await SendRequestAsync<ulong>("getSlot",
-                Parameters.Create(ConfigObject.Create(HandleCommitment(commitment))));
-        }
-
-        /// <inheritdoc cref="IRpcClient.GetSlot"/>
-        public RequestResult<ulong> GetSlot(Commitment commitment = Commitment.Finalized) =>
-            GetSlotAsync(commitment).Result;
-
-        /// <inheritdoc cref="IRpcClient.GetSlotLeaderAsync"/>
-        public async Task<RequestResult<string>> GetSlotLeaderAsync(Commitment commitment = Commitment.Finalized)
-        {
-            return await SendRequestAsync<string>("getSlotLeader",
-                Parameters.Create(ConfigObject.Create(HandleCommitment(commitment))));
-        }
-
-        /// <inheritdoc cref="IRpcClient.GetSlotLeader"/>
-        public RequestResult<string> GetSlotLeader(Commitment commitment = Commitment.Finalized) =>
-            GetSlotLeaderAsync(commitment).Result;
-
-        /// <inheritdoc cref="IRpcClient.GetSlotLeadersAsync"/>
-        public async Task<RequestResult<List<string>>> GetSlotLeadersAsync(ulong start, ulong limit,
-            Commitment commitment = Commitment.Finalized)
-        {
-            return await SendRequestAsync<List<string>>("getSlotLeaders",
-                Parameters.Create(start, limit, ConfigObject.Create(HandleCommitment(commitment))));
-        }
-
-        /// <inheritdoc cref="IRpcClient.GetSlotLeaders"/>
-        public RequestResult<List<string>> GetSlotLeaders(ulong start, ulong limit,
-            Commitment commitment = Commitment.Finalized)
-            => GetSlotLeadersAsync(start, limit, commitment).Result;
-
-        #region Token Supply and Balances
-
-        /// <inheritdoc cref="IRpcClient.GetStakeActivationAsync"/>
-        public async Task<RequestResult<StakeActivationInfo>> GetStakeActivationAsync(string publicKey, ulong epoch = 0,
-            Commitment commitment = Commitment.Finalized)
-        {
-            return await SendRequestAsync<StakeActivationInfo>("getStakeActivation",
-                Parameters.Create(
-                    publicKey,
-                    ConfigObject.Create(
-                        HandleCommitment(commitment),
-                        KeyValue.Create("epoch", epoch > 0 ? epoch : null))));
-        }
-
-        /// <inheritdoc cref="IRpcClient.GetStakeActivation"/>
-        public RequestResult<StakeActivationInfo> GetStakeActivation(string publicKey, ulong epoch = 0,
-            Commitment commitment = Commitment.Finalized) =>
-            GetStakeActivationAsync(publicKey, epoch, commitment).Result;
-
-        /// <inheritdoc cref="IRpcClient.GetSupplyAsync"/>
-        public async Task<RequestResult<ResponseValue<Supply>>> GetSupplyAsync(
-            Commitment commitment = Commitment.Finalized)
-        {
-            return await SendRequestAsync<ResponseValue<Supply>>("getSupply",
-                Parameters.Create(ConfigObject.Create(HandleCommitment(commitment))));
-        }
-
-        /// <inheritdoc cref="IRpcClient.GetSupply"/>
-        public RequestResult<ResponseValue<Supply>> GetSupply(Commitment commitment = Commitment.Finalized)
-            => GetSupplyAsync(commitment).Result;
-
-        /// <inheritdoc cref="IRpcClient.GetTokenAccountBalanceAsync"/>
-        public async Task<RequestResult<ResponseValue<TokenBalance>>> GetTokenAccountBalanceAsync(
-            string splTokenAccountPublicKey, Commitment commitment = Commitment.Finalized)
-        {
-            return await SendRequestAsync<ResponseValue<TokenBalance>>("getTokenAccountBalance",
-                Parameters.Create(splTokenAccountPublicKey, ConfigObject.Create(HandleCommitment(commitment))));
-        }
-
-        /// <inheritdoc cref="IRpcClient.GetTokenAccountBalance"/>
-        public RequestResult<ResponseValue<TokenBalance>> GetTokenAccountBalance(string splTokenAccountPublicKey,
-            Commitment commitment = Commitment.Finalized)
-            => GetTokenAccountBalanceAsync(splTokenAccountPublicKey, commitment).Result;
-
-        /// <inheritdoc cref="IRpcClient.GetTokenAccountsByDelegateAsync"/>
-        public async Task<RequestResult<ResponseValue<List<TokenAccount>>>> GetTokenAccountsByDelegateAsync(
-            string ownerPubKey, string tokenMintPubKey = null, string tokenProgramId = null,
-            Commitment commitment = Commitment.Finalized)
-        {
-            if (string.IsNullOrWhiteSpace(tokenMintPubKey) && string.IsNullOrWhiteSpace(tokenProgramId))
-                throw new ArgumentException("either tokenProgramId or tokenMintPubKey must be set");
-
-            return await SendRequestAsync<ResponseValue<List<TokenAccount>>>("getTokenAccountsByDelegate",
-                Parameters.Create(
-                    ownerPubKey,
-                    ConfigObject.Create(
-                        KeyValue.Create("mint", tokenMintPubKey),
-                        KeyValue.Create("programId", tokenProgramId)),
-                    ConfigObject.Create(
-                        HandleCommitment(commitment),
-                        KeyValue.Create("encoding", "jsonParsed"))));
-        }
-
-        /// <inheritdoc cref="IRpcClient.GetTokenAccountsByDelegate"/>
-        public RequestResult<ResponseValue<List<TokenAccount>>> GetTokenAccountsByDelegate(string ownerPubKey,
-            string tokenMintPubKey = null, string tokenProgramId = null, Commitment commitment = Commitment.Finalized)
-            => GetTokenAccountsByDelegateAsync(ownerPubKey, tokenMintPubKey, tokenProgramId, commitment).Result;
-
-        /// <inheritdoc cref="IRpcClient.GetTokenAccountsByOwnerAsync"/>
-        public async Task<RequestResult<ResponseValue<List<TokenAccount>>>> GetTokenAccountsByOwnerAsync(
-            string ownerPubKey, string tokenMintPubKey = null, string tokenProgramId = null,
-            Commitment commitment = Commitment.Finalized)
-        {
-            if (string.IsNullOrWhiteSpace(tokenMintPubKey) && string.IsNullOrWhiteSpace(tokenProgramId))
-                throw new ArgumentException("either tokenProgramId or tokenMintPubKey must be set");
-
-            return await SendRequestAsync<ResponseValue<List<TokenAccount>>>("getTokenAccountsByOwner",
-                Parameters.Create(
-                    ownerPubKey,
-                    ConfigObject.Create(
-                        KeyValue.Create("mint", tokenMintPubKey),
-                        KeyValue.Create("programId", tokenProgramId)),
-                    ConfigObject.Create(
-                        HandleCommitment(commitment),
-                        KeyValue.Create("encoding", "jsonParsed"))));
-        }
-
-        /// <inheritdoc cref="IRpcClient.GetTokenAccountsByOwner"/>
-        public RequestResult<ResponseValue<List<TokenAccount>>> GetTokenAccountsByOwner(
-            string ownerPubKey, string tokenMintPubKey = null, string tokenProgramId = null,
-            Commitment commitment = Commitment.Finalized)
-            => GetTokenAccountsByOwnerAsync(ownerPubKey, tokenMintPubKey, tokenProgramId, commitment).Result;
-
-        /// <inheritdoc cref="IRpcClient.GetTokenLargestAccountsAsync"/>
-        public async Task<RequestResult<ResponseValue<List<LargeTokenAccount>>>> GetTokenLargestAccountsAsync(
-            string tokenMintPubKey, Commitment commitment = Commitment.Finalized)
-        {
-            return await SendRequestAsync<ResponseValue<List<LargeTokenAccount>>>("getTokenLargestAccounts",
-                Parameters.Create(tokenMintPubKey, ConfigObject.Create(HandleCommitment(commitment))));
-        }
-
-        /// <inheritdoc cref="IRpcClient.GetTokenLargestAccounts"/>
-        public RequestResult<ResponseValue<List<LargeTokenAccount>>> GetTokenLargestAccounts(string tokenMintPubKey,
-            Commitment commitment = Commitment.Finalized)
-            => GetTokenLargestAccountsAsync(tokenMintPubKey, commitment).Result;
-
-        /// <inheritdoc cref="IRpcClient.GetTokenSupplyAsync"/>
-        public async Task<RequestResult<ResponseValue<TokenBalance>>> GetTokenSupplyAsync(string tokenMintPubKey,
-            Commitment commitment = Commitment.Finalized)
-        {
-            return await SendRequestAsync<ResponseValue<TokenBalance>>("getTokenSupply",
-                Parameters.Create(tokenMintPubKey, ConfigObject.Create(HandleCommitment(commitment))));
-        }
-
-        /// <inheritdoc cref="IRpcClient.GetTokenSupply"/>
-        public RequestResult<ResponseValue<TokenBalance>> GetTokenSupply(string tokenMintPubKey,
-            Commitment commitment = Commitment.Finalized)
-            => GetTokenSupplyAsync(tokenMintPubKey, commitment).Result;
-
-        #endregion
-
-        /// <inheritdoc cref="IRpcClient.GetTransactionCountAsync"/>
-        public async Task<RequestResult<ulong>> GetTransactionCountAsync(Commitment commitment = Commitment.Finalized)
-        {
-            return await SendRequestAsync<ulong>("getTransactionCount",
-                Parameters.Create(ConfigObject.Create(HandleCommitment(commitment))));
-        }
-
-        /// <inheritdoc cref="IRpcClient.GetTransactionCount"/>
-        public RequestResult<ulong> GetTransactionCount(Commitment commitment = Commitment.Finalized)
-            => GetTransactionCountAsync(commitment).Result;
-
-        /// <inheritdoc cref="IRpcClient.GetVersionAsync"/>
-        public async Task<RequestResult<NodeVersion>> GetVersionAsync()
-        {
-            return await SendRequestAsync<NodeVersion>("getVersion");
-        }
-
-        /// <inheritdoc cref="IRpcClient.GetVersion"/>
-        public RequestResult<NodeVersion> GetVersion()
-            => GetVersionAsync().Result;
-
-        /// <inheritdoc cref="IRpcClient.GetVoteAccountsAsync"/>
-        public async Task<RequestResult<VoteAccounts>> GetVoteAccountsAsync(string votePubKey = null,
-            Commitment commitment = Commitment.Finalized)
-        {
-            return await SendRequestAsync<VoteAccounts>("getVoteAccounts",
-                Parameters.Create(ConfigObject.Create(HandleCommitment(commitment),
-                    KeyValue.Create("votePubkey", votePubKey))));
-        }
-
-        /// <inheritdoc cref="IRpcClient.GetVoteAccounts"/>
-        public RequestResult<VoteAccounts> GetVoteAccounts(string votePubKey = null,
-            Commitment commitment = Commitment.Finalized)
-            => GetVoteAccountsAsync(votePubKey, commitment).Result;
-
-        /// <inheritdoc cref="IRpcClient.GetMinimumLedgerSlotAsync"/>
-        public async Task<RequestResult<ulong>> GetMinimumLedgerSlotAsync()
-        {
-            return await SendRequestAsync<ulong>("minimumLedgerSlot");
-        }
-
-        /// <inheritdoc cref="IRpcClient.GetMinimumLedgerSlot"/>
-        public RequestResult<ulong> GetMinimumLedgerSlot()
-            => GetMinimumLedgerSlotAsync().Result;
-
-        /// <inheritdoc cref="IRpcClient.RequestAirdropAsync"/>
-        public async Task<RequestResult<string>> RequestAirdropAsync(string pubKey, ulong lamports,
-            Commitment commitment = Commitment.Finalized)
-        {
-            return await SendRequestAsync<string>("requestAirdrop",
-                Parameters.Create(pubKey, lamports, ConfigObject.Create(HandleCommitment(commitment))));
-        }
-
-        /// <inheritdoc cref="IRpcClient.RequestAirdrop"/>
-        public RequestResult<string> RequestAirdrop(string pubKey, ulong lamports,
-            Commitment commitment = Commitment.Finalized)
-            => RequestAirdropAsync(pubKey, lamports, commitment).Result;
-
-        #region Transactions
-
-        /// <inheritdoc cref="IRpcClient.SendTransactionAsync(byte[], bool, Commitment)"/>
-        public async Task<RequestResult<string>> SendTransactionAsync(byte[] transaction, bool skipPreflight = false,
-            Commitment preflightCommitment = Commitment.Finalized)
-        {
-            return await SendTransactionAsync(Convert.ToBase64String(transaction), skipPreflight, preflightCommitment)
-                .ConfigureAwait(false);
-        }
-
-
-        /// <inheritdoc cref="IRpcClient.SendTransactionAsync(string, bool, Commitment)"/>
-        public async Task<RequestResult<string>> SendTransactionAsync(string transaction, bool skipPreflight = false,
-            Commitment preflightCommitment = Commitment.Finalized)
-        {
-            return await SendRequestAsync<string>("sendTransaction",
-                Parameters.Create(
-                    transaction,
-                    ConfigObject.Create(
-                        KeyValue.Create("skipPreflight", skipPreflight ? skipPreflight : null),
-                        KeyValue.Create("preflightCommitment",
-                            preflightCommitment == Commitment.Finalized ? null : preflightCommitment),
-                        KeyValue.Create("encoding", BinaryEncoding.Base64))));
-        }
-
-        /// <inheritdoc cref="IRpcClient.SendTransaction(string, bool, Commitment)"/>
-        public RequestResult<string> SendTransaction(string transaction, bool skipPreFlight = false,
-            Commitment preFlightCommitment = Commitment.Finalized)
-            => SendTransactionAsync(transaction, skipPreFlight, preFlightCommitment).Result;
-
-        /// <inheritdoc cref="IRpcClient.SendTransactionAsync(byte[], bool, Commitment)"/>
-        public RequestResult<string> SendTransaction(byte[] transaction, bool skipPreFlight = false,
-            Commitment preFlightCommitment = Commitment.Finalized)
-            => SendTransactionAsync(transaction, skipPreFlight, preFlightCommitment).Result;
-
-        /// <inheritdoc cref="IRpcClient.SimulateTransactionAsync(string, bool, Commitment, bool, IList{string})"/>
-        public async Task<RequestResult<ResponseValue<SimulationLogs>>> SimulateTransactionAsync(string transaction,
-            bool sigVerify = false,
-            Commitment commitment = Commitment.Finalized, bool replaceRecentBlockhash = false,
-            IList<string> accountsToReturn = null)
-        {
-            if (sigVerify && replaceRecentBlockhash)
-            {
-                throw new ArgumentException(
-                    $"Parameters {nameof(sigVerify)} and {nameof(replaceRecentBlockhash)} are incompatible, only one can be set to true.");
-            }
-
-            return await SendRequestAsync<ResponseValue<SimulationLogs>>("simulateTransaction",
-                Parameters.Create(
-                    transaction,
-                    ConfigObject.Create(
-                        KeyValue.Create("sigVerify", sigVerify ? sigVerify : null),
-                        HandleCommitment(commitment),
-                        KeyValue.Create("encoding", BinaryEncoding.Base64),
-                        KeyValue.Create("replaceRecentBlockhash",
-                            replaceRecentBlockhash ? replaceRecentBlockhash : null),
-                        KeyValue.Create("accounts", accountsToReturn != null
-                            ? ConfigObject.Create(
-                                KeyValue.Create("encoding", BinaryEncoding.Base64),
-                                KeyValue.Create("addresses", accountsToReturn))
-                            : null))));
-        }
-
-        /// <inheritdoc cref="IRpcClient.SimulateTransactionAsync(byte[], bool, Commitment, bool, IList{string})"/>
-        public async Task<RequestResult<ResponseValue<SimulationLogs>>> SimulateTransactionAsync(byte[] transaction,
-            bool sigVerify = false,
-            Commitment commitment = Commitment.Finalized, bool replaceRecentBlockhash = false,
-            IList<string> accountsToReturn = null)
-        {
-            return await SimulateTransactionAsync(Convert.ToBase64String(transaction), sigVerify, commitment,
-                    replaceRecentBlockhash, accountsToReturn)
-                .ConfigureAwait(false);
-        }
-
-        /// <inheritdoc cref="IRpcClient.SimulateTransaction(string, bool, Commitment, bool, IList{string})"/>
-        public RequestResult<ResponseValue<SimulationLogs>> SimulateTransaction(string transaction,
-            bool sigVerify = false,
-            Commitment commitment = Commitment.Finalized, bool replaceRecentBlockhash = false,
-            IList<string> accountsToReturn = null)
-            => SimulateTransactionAsync(transaction, sigVerify, commitment, replaceRecentBlockhash, accountsToReturn)
-                .Result;
-
-        /// <inheritdoc cref="IRpcClient.SimulateTransaction(byte[], bool, Commitment, bool, IList{string})"/>
-        public RequestResult<ResponseValue<SimulationLogs>> SimulateTransaction(byte[] transaction,
-            bool sigVerify = false,
-            Commitment commitment = Commitment.Finalized, bool replaceRecentBlockhash = false,
-            IList<string> accountsToReturn = null)
-            => SimulateTransactionAsync(transaction, sigVerify, commitment, replaceRecentBlockhash, accountsToReturn)
-                .Result;
-
-        #endregion
-
-        /// <summary>
-        /// Gets the id for the next request.
-        /// </summary>
-        /// <returns>The id.</returns>
-        int IRpcClient.GetNextIdForReq() => _idGenerator.GetNextId();
-
-    }
+using Microsoft.Extensions.Logging;
+using Solnet.Rpc.Core;
+using Solnet.Rpc.Core.Http;
+using Solnet.Rpc.Messages;
+using Solnet.Rpc.Models;
+using Solnet.Rpc.Types;
+using Solnet.Rpc.Utilities;
+using System;
+using System.Collections.Generic;
+using System.Diagnostics;
+using System.Linq;
+using System.Net.Http;
+using System.Threading.Tasks;
+
+namespace Solnet.Rpc
+{
+    /// <summary>
+    /// Implements functionality to interact with the Solana JSON RPC API.
+    /// </summary>
+    [DebuggerDisplay("Cluster = {" + nameof(NodeAddress) + "}")]
+    internal class SolanaRpcClient : JsonRpcClient, IRpcClient
+    {
+        /// <summary>
+        /// Message Id generator.
+        /// </summary>
+        private readonly IdGenerator _idGenerator = new IdGenerator();
+
+        /// <summary>
+        /// Initialize the Rpc Client with the passed url.
+        /// </summary>
+        /// <param name="url">The url of the node exposing the JSON RPC API.</param>
+        /// <param name="logger">The logger to use.</param>
+        /// <param name="httpClient">An http client.</param>
+
+        /// <param name="rateLimiter">A rate limiting strategy or null.</param>
+        internal SolanaRpcClient(string url, ILogger logger, HttpClient httpClient = default, IRateLimiter rateLimiter = null) 
+            : base(url, logger, httpClient, rateLimiter)
+        {
+        }
+
+        #region RequestBuilder
+
+        /// <summary>
+        /// Build the request for the passed RPC method and parameters.
+        /// </summary>
+        /// <param name="method">The request's RPC method.</param>
+        /// <param name="parameters">A list of parameters to include in the request.</param>
+        /// <typeparam name="T">The type of the request result.</typeparam>
+        /// <returns>A task which may return a request result.</returns>
+        private JsonRpcRequest BuildRequest<T>(string method, IList<object> parameters)
+            => new JsonRpcRequest(_idGenerator.GetNextId(), method, parameters);
+
+        /// <summary>
+        /// 
+        /// </summary>
+        /// <param name="method">The request's RPC method.</param>
+        /// <typeparam name="T">The type of the request result.</typeparam>
+        /// <returns>A task which may return a request result.</returns>
+        private async Task<RequestResult<T>> SendRequestAsync<T>(string method)
+        {
+            JsonRpcRequest req = BuildRequest<T>(method, null);
+
+            return await SendRequest<T>(req);
+        }
+
+        /// <summary>
+        /// Send a request asynchronously.
+        /// </summary>
+        /// <param name="method">The request's RPC method.</param>
+        /// <param name="parameters">A list of parameters to include in the request.</param>
+        /// <typeparam name="T">The type of the request result.</typeparam>
+        /// <returns>A task which may return a request result.</returns>
+        private async Task<RequestResult<T>> SendRequestAsync<T>(string method, IList<object> parameters)
+        {
+            JsonRpcRequest req = BuildRequest<T>(method, parameters);
+            return await SendRequest<T>(req);
+        }
+
+        private KeyValue HandleCommitment(Commitment parameter, Commitment defaultValue = Commitment.Finalized)
+            => parameter != defaultValue ? KeyValue.Create("commitment", parameter) : null;
+
+        private KeyValue HandleTransactionDetails(TransactionDetailsFilterType parameter,
+            TransactionDetailsFilterType defaultValue = TransactionDetailsFilterType.Full)
+            => parameter != defaultValue ? KeyValue.Create("transactionDetails", parameter) : null;
+
+        #endregion
+
+
+        #region Accounts
+
+        /// <inheritdoc cref="IRpcClient.GetTokenMintInfoAsync(string,Commitment)"/>
+        public async Task<RequestResult<ResponseValue<TokenMintInfo>>> GetTokenMintInfoAsync(string pubKey,
+            Commitment commitment = Commitment.Finalized)
+        {
+            return await SendRequestAsync<ResponseValue<TokenMintInfo>>("getAccountInfo",
+                Parameters.Create(
+                    pubKey,
+                    ConfigObject.Create(
+                        KeyValue.Create("encoding", "jsonParsed"),
+                        HandleCommitment(commitment))));
+        }
+
+        /// <inheritdoc cref="IRpcClient.GetTokenMintInfo(string,Commitment)"/>
+        public RequestResult<ResponseValue<TokenMintInfo>> GetTokenMintInfo(string pubKey,
+            Commitment commitment = Commitment.Finalized)
+            => GetTokenMintInfoAsync(pubKey, commitment).Result;
+
+
+        /// <inheritdoc cref="IRpcClient.GetTokenAccountInfoAsync(string,Commitment)"/>
+        public async Task<RequestResult<ResponseValue<TokenAccountInfo>>> GetTokenAccountInfoAsync(string pubKey,
+            Commitment commitment = Commitment.Finalized)
+        {
+            return await SendRequestAsync<ResponseValue<TokenAccountInfo>>("getAccountInfo",
+                Parameters.Create(
+                    pubKey,
+                    ConfigObject.Create(
+                        KeyValue.Create("encoding", "jsonParsed"),
+                        HandleCommitment(commitment))));
+        }
+
+        /// <inheritdoc cref="IRpcClient.GetTokenAccountInfo(string,Commitment)"/>
+        public RequestResult<ResponseValue<TokenAccountInfo>> GetTokenAccountInfo(string pubKey,
+            Commitment commitment = Commitment.Finalized)
+            => GetTokenAccountInfoAsync(pubKey, commitment).Result;
+
+
+
+        /// <inheritdoc cref="IRpcClient.GetAccountInfoAsync(string,Commitment,BinaryEncoding)"/>
+        public async Task<RequestResult<ResponseValue<AccountInfo>>> GetAccountInfoAsync(string pubKey,
+            Commitment commitment = Commitment.Finalized, BinaryEncoding encoding = BinaryEncoding.Base64)
+        {
+            return await SendRequestAsync<ResponseValue<AccountInfo>>("getAccountInfo",
+                Parameters.Create(
+                    pubKey,
+                    ConfigObject.Create(
+                        KeyValue.Create("encoding", encoding),
+                        HandleCommitment(commitment))));
+        }
+
+        /// <inheritdoc cref="IRpcClient.GetAccountInfo(string,Commitment,BinaryEncoding)"/>
+        public RequestResult<ResponseValue<AccountInfo>> GetAccountInfo(string pubKey,
+            Commitment commitment = Commitment.Finalized, BinaryEncoding encoding = BinaryEncoding.Base64)
+            => GetAccountInfoAsync(pubKey, commitment, encoding).Result;
+
+
+        /// <inheritdoc cref="IRpcClient.GetProgramAccountsAsync"/>
+        public async Task<RequestResult<List<AccountKeyPair>>> GetProgramAccountsAsync(string pubKey,
+            Commitment commitment = Commitment.Finalized, int? dataSize = null, IList<MemCmp> memCmpList = null)
+        {
+            List<object> filters = Parameters.Create(ConfigObject.Create(KeyValue.Create("dataSize", dataSize)));
+            if (memCmpList != null)
+            {
+                filters ??= new List<object>();
+                filters.AddRange(memCmpList.Select(filter => ConfigObject.Create(KeyValue.Create("memcmp",
+                    ConfigObject.Create(KeyValue.Create("offset", filter.Offset),
+                        KeyValue.Create("bytes", filter.Bytes))))));
+            }
+
+            return await SendRequestAsync<List<AccountKeyPair>>("getProgramAccounts",
+                Parameters.Create(
+                    pubKey,
+                    ConfigObject.Create(
+                        KeyValue.Create("encoding", "base64"),
+                        KeyValue.Create("filters", filters),
+                        HandleCommitment(commitment))));
+        }
+
+        /// <inheritdoc cref="IRpcClient.GetProgramAccounts"/>
+        public RequestResult<List<AccountKeyPair>> GetProgramAccounts(string pubKey,
+            Commitment commitment = Commitment.Finalized,
+            int? dataSize = null, IList<MemCmp> memCmpList = null)
+            => GetProgramAccountsAsync(pubKey, commitment, dataSize, memCmpList).Result;
+
+
+        /// <inheritdoc cref="IRpcClient.GetMultipleAccountsAsync"/>
+        public async Task<RequestResult<ResponseValue<List<AccountInfo>>>> GetMultipleAccountsAsync(
+            IList<string> accounts,
+            Commitment commitment = Commitment.Finalized)
+        {
+            return await SendRequestAsync<ResponseValue<List<AccountInfo>>>("getMultipleAccounts",
+                Parameters.Create(
+                    accounts,
+                    ConfigObject.Create(
+                        KeyValue.Create("encoding", "base64"),
+                        HandleCommitment(commitment))));
+        }
+
+        /// <inheritdoc cref="IRpcClient.GetMultipleAccounts"/>
+        public RequestResult<ResponseValue<List<AccountInfo>>> GetMultipleAccounts(IList<string> accounts,
+            Commitment commitment = Commitment.Finalized)
+            => GetMultipleAccountsAsync(accounts, commitment).Result;
+
+        #endregion
+
+        /// <inheritdoc cref="IRpcClient.GetBalanceAsync"/>
+        public async Task<RequestResult<ResponseValue<ulong>>> GetBalanceAsync(string pubKey,
+            Commitment commitment = Commitment.Finalized)
+        {
+            return await SendRequestAsync<ResponseValue<ulong>>("getBalance",
+                Parameters.Create(pubKey, ConfigObject.Create(HandleCommitment(commitment))));
+        }
+
+        /// <inheritdoc cref="IRpcClient.GetBalance"/>
+        public RequestResult<ResponseValue<ulong>> GetBalance(string pubKey,
+            Commitment commitment = Commitment.Finalized)
+            => GetBalanceAsync(pubKey, commitment).Result;
+
+        #region Blocks
+
+        /// <inheritdoc cref="IRpcClient.GetBlockAsync"/>
+        public async Task<RequestResult<BlockInfo>> GetBlockAsync(ulong slot,
+            Commitment commitment = Commitment.Finalized,
+            TransactionDetailsFilterType transactionDetails = TransactionDetailsFilterType.Full,
+            bool blockRewards = false)
+        {
+            if (commitment == Commitment.Processed)
+            {
+                throw new ArgumentException("Commitment.Processed is not supported for this method.");
+            }
+
+            return await SendRequestAsync<BlockInfo>("getBlock",
+                Parameters.Create(slot, ConfigObject.Create(
+                    KeyValue.Create("encoding", "json"),
+                    HandleTransactionDetails(transactionDetails),
+                    KeyValue.Create("rewards", blockRewards ? blockRewards : null),
+                    HandleCommitment(commitment))));
+        }
+
+        /// <inheritdoc cref="IRpcClient.GetBlock"/>
+        public RequestResult<BlockInfo> GetBlock(ulong slot, Commitment commitment = Commitment.Finalized,
+            TransactionDetailsFilterType transactionDetails = TransactionDetailsFilterType.Full,
+            bool blockRewards = false)
+            => GetBlockAsync(slot, commitment, transactionDetails, blockRewards).Result;
+
+
+        /// <inheritdoc cref="IRpcClient.GetBlocksAsync"/>
+        public async Task<RequestResult<List<ulong>>> GetBlocksAsync(ulong startSlot, ulong endSlot = 0,
+            Commitment commitment = Commitment.Finalized)
+        {
+            if (commitment == Commitment.Processed)
+            {
+                throw new ArgumentException("Commitment.Processed is not supported for this method.");
+            }
+
+            return await SendRequestAsync<List<ulong>>("getBlocks",
+                Parameters.Create(startSlot, endSlot > 0 ? endSlot : null,
+                    ConfigObject.Create(HandleCommitment(commitment))));
+        }
+
+        /// <inheritdoc cref="IRpcClient.GetConfirmedBlockAsync"/>
+        public async Task<RequestResult<BlockInfo>> GetConfirmedBlockAsync(ulong slot,
+            Commitment commitment = Commitment.Finalized,
+            TransactionDetailsFilterType transactionDetails = TransactionDetailsFilterType.Full,
+            bool blockRewards = false)
+        {
+            if (commitment == Commitment.Processed)
+            {
+                throw new ArgumentException("Commitment.Processed is not supported for this method.");
+            }
+
+            return await SendRequestAsync<BlockInfo>("getConfirmedBlock",
+                Parameters.Create(slot, ConfigObject.Create(
+                    KeyValue.Create("encoding", "json"),
+                    HandleTransactionDetails(transactionDetails),
+                    KeyValue.Create("rewards", blockRewards ? blockRewards : null),
+                    HandleCommitment(commitment))));
+        }
+
+        /// <inheritdoc cref="IRpcClient.GetConfirmedBlock"/>
+        public RequestResult<BlockInfo> GetConfirmedBlock(ulong slot, Commitment commitment = Commitment.Finalized,
+            TransactionDetailsFilterType transactionDetails = TransactionDetailsFilterType.Full,
+            bool blockRewards = false)
+            => GetConfirmedBlockAsync(slot, commitment, transactionDetails, blockRewards).Result;
+
+
+        /// <inheritdoc cref="IRpcClient.GetBlocks"/>
+        public RequestResult<List<ulong>> GetBlocks(ulong startSlot, ulong endSlot = 0,
+            Commitment commitment = Commitment.Finalized)
+            => GetBlocksAsync(startSlot, endSlot, commitment).Result;
+
+        /// <inheritdoc cref="IRpcClient.GetConfirmedBlocksAsync"/>
+        public async Task<RequestResult<List<ulong>>> GetConfirmedBlocksAsync(ulong startSlot, ulong endSlot = 0,
+            Commitment commitment = Commitment.Finalized)
+        {
+            if (commitment == Commitment.Processed)
+            {
+                throw new ArgumentException("Commitment.Processed is not supported for this method.");
+            }
+
+            return await SendRequestAsync<List<ulong>>("getConfirmedBlocks",
+                Parameters.Create(startSlot, endSlot > 0 ? endSlot : null,
+                    ConfigObject.Create(HandleCommitment(commitment))));
+        }
+
+        /// <inheritdoc cref="IRpcClient.GetConfirmedBlocks"/>
+        public RequestResult<List<ulong>> GetConfirmedBlocks(ulong startSlot, ulong endSlot = 0,
+            Commitment commitment = Commitment.Finalized)
+            => GetConfirmedBlocksAsync(startSlot, endSlot, commitment).Result;
+
+        /// <inheritdoc cref="IRpcClient.GetConfirmedBlocksWithLimitAsync"/>
+        public async Task<RequestResult<List<ulong>>> GetConfirmedBlocksWithLimitAsync(ulong startSlot, ulong limit,
+            Commitment commitment = Commitment.Finalized)
+        {
+            if (commitment == Commitment.Processed)
+            {
+                throw new ArgumentException("Commitment.Processed is not supported for this method.");
+            }
+
+            return await SendRequestAsync<List<ulong>>("getConfirmedBlocksWithLimit",
+                Parameters.Create(startSlot, limit, ConfigObject.Create(HandleCommitment(commitment))));
+        }
+
+        /// <inheritdoc cref="IRpcClient.GetBlocksWithLimit"/>
+        public RequestResult<List<ulong>> GetBlocksWithLimit(ulong startSlot, ulong limit,
+            Commitment commitment = Commitment.Finalized)
+            => GetBlocksWithLimitAsync(startSlot, limit, commitment).Result;
+
+        /// <inheritdoc cref="IRpcClient.GetConfirmedBlocksWithLimit"/>
+        public RequestResult<List<ulong>> GetConfirmedBlocksWithLimit(ulong startSlot, ulong limit,
+            Commitment commitment = Commitment.Finalized)
+            => GetConfirmedBlocksWithLimitAsync(startSlot, limit, commitment).Result;
+
+        /// <inheritdoc cref="IRpcClient.GetBlocksWithLimitAsync"/>
+        public async Task<RequestResult<List<ulong>>> GetBlocksWithLimitAsync(ulong startSlot, ulong limit,
+            Commitment commitment = Commitment.Finalized)
+        {
+            if (commitment == Commitment.Processed)
+            {
+                throw new ArgumentException("Commitment.Processed is not supported for this method.");
+            }
+
+            return await SendRequestAsync<List<ulong>>("getBlocksWithLimit",
+                Parameters.Create(startSlot, limit, ConfigObject.Create(HandleCommitment(commitment))));
+        }
+
+
+        /// <inheritdoc cref="IRpcClient.GetFirstAvailableBlock"/>
+        public RequestResult<ulong> GetFirstAvailableBlock()
+            => GetFirstAvailableBlockAsync().Result;
+
+        /// <inheritdoc cref="IRpcClient.GetFirstAvailableBlock"/>
+        public async Task<RequestResult<ulong>> GetFirstAvailableBlockAsync()
+        {
+            return await SendRequestAsync<ulong>("getFirstAvailableBlock");
+        }
+
+        #endregion
+
+        #region Block Production
+
+        /// <inheritdoc cref="IRpcClient.GetBlockProductionAsync(string, ulong?, ulong?, Commitment)"/>
+        public async Task<RequestResult<ResponseValue<BlockProductionInfo>>> GetBlockProductionAsync(
+            string identity = null, ulong? firstSlot = null, ulong? lastSlot = null,
+            Commitment commitment = Commitment.Finalized)
+        {
+            Dictionary<string, object> parameters = new Dictionary<string, object>();
+
+            if (commitment != Commitment.Finalized)
+            {
+                parameters.Add("commitment", commitment);
+            }
+
+            if (!string.IsNullOrEmpty(identity))
+            {
+                parameters.Add("identity", identity);
+            }
+
+            if (firstSlot.HasValue)
+            {
+                Dictionary<string, object> range = new Dictionary<string, object> { { "firstSlot", firstSlot.Value } };
+
+                if (lastSlot.HasValue)
+                {
+                    range.Add("lastSlot", lastSlot.Value);
+                }
+
+                parameters.Add("range", range);
+            }
+            else if (lastSlot.HasValue)
+            {
+                throw new ArgumentException(
+                    "Range parameters are optional, but the lastSlot argument must be paired with a firstSlot.");
+            }
+
+            List<object> args = parameters.Count > 0 ? new List<object> { parameters } : null;
+
+            return await SendRequestAsync<ResponseValue<BlockProductionInfo>>("getBlockProduction", args);
+        }
+
+        /// <inheritdoc cref="IRpcClient.GetBlockProduction(string, ulong?, ulong?, Commitment)"/>
+        public RequestResult<ResponseValue<BlockProductionInfo>> GetBlockProduction(string identity = null,
+            ulong? firstSlot = null, ulong? lastSlot = null, Commitment commitment = Commitment.Finalized)
+            => GetBlockProductionAsync(identity, firstSlot, lastSlot, commitment).Result;
+
+        #endregion
+
+        /// <inheritdoc cref="IRpcClient.GetHealth()"/>
+        public RequestResult<string> GetHealth()
+            => GetHealthAsync().Result;
+
+        /// <inheritdoc cref="IRpcClient.GetHealthAsync()"/>
+        public async Task<RequestResult<string>> GetHealthAsync()
+        {
+            return await SendRequestAsync<string>("getHealth");
+        }
+
+
+        /// <inheritdoc cref="IRpcClient.GetLeaderSchedule"/>
+        public RequestResult<Dictionary<string, List<ulong>>> GetLeaderSchedule(ulong slot = 0,
+            string identity = null, Commitment commitment = Commitment.Finalized)
+            => GetLeaderScheduleAsync(slot, identity, commitment).Result;
+
+        /// <inheritdoc cref="IRpcClient.GetLeaderScheduleAsync"/>
+        public async Task<RequestResult<Dictionary<string, List<ulong>>>> GetLeaderScheduleAsync(ulong slot = 0,
+            string identity = null, Commitment commitment = Commitment.Finalized)
+        {
+            return await SendRequestAsync<Dictionary<string, List<ulong>>>("getLeaderSchedule",
+                Parameters.Create(
+                    slot > 0 ? slot : null,
+                    ConfigObject.Create(
+                        HandleCommitment(commitment),
+                        KeyValue.Create("identity", identity))));
+        }
+
+
+        /// <inheritdoc cref="IRpcClient.GetTransactionAsync"/>
+        public async Task<RequestResult<TransactionMetaSlotInfo>> GetTransactionAsync(string signature,
+            Commitment commitment = Commitment.Finalized)
+        {
+            return await SendRequestAsync<TransactionMetaSlotInfo>("getTransaction",
+                Parameters.Create(signature,
+                    ConfigObject.Create(KeyValue.Create("encoding", "json"), HandleCommitment(commitment))));
+        }
+
+        public async Task<RequestResult<TransactionMetaSlotInfo>> GetConfirmedTransactionAsync(string signature,
+            Commitment commitment = Commitment.Finalized)
+        {
+            return await SendRequestAsync<TransactionMetaSlotInfo>("getConfirmedTransaction",
+                Parameters.Create(signature,
+                    ConfigObject.Create(KeyValue.Create("encoding", "json"), HandleCommitment(commitment))));
+        }
+
+        /// <inheritdoc cref="IRpcClient.GetTransaction"/>
+        public RequestResult<TransactionMetaSlotInfo> GetTransaction(string signature,
+            Commitment commitment = Commitment.Finalized)
+            => GetTransactionAsync(signature, commitment).Result;
+
+        public RequestResult<TransactionMetaSlotInfo> GetConfirmedTransaction(string signature,
+            Commitment commitment = Commitment.Finalized) =>
+            GetConfirmedTransactionAsync(signature, commitment).Result;
+
+        /// <inheritdoc cref="IRpcClient.GetBlockHeightAsync"/>
+        public async Task<RequestResult<ulong>> GetBlockHeightAsync(Commitment commitment = Commitment.Finalized)
+        {
+            return await SendRequestAsync<ulong>("getBlockHeight",
+                Parameters.Create(ConfigObject.Create(HandleCommitment(commitment))));
+        }
+
+        /// <inheritdoc cref="IRpcClient.GetBlockHeight"/>
+        public RequestResult<ulong> GetBlockHeight(Commitment commitment = Commitment.Finalized)
+            => GetBlockHeightAsync(commitment).Result;
+
+        /// <inheritdoc cref="IRpcClient.GetBlockCommitmentAsync"/>
+        public async Task<RequestResult<BlockCommitment>> GetBlockCommitmentAsync(ulong slot)
+        {
+            return await SendRequestAsync<BlockCommitment>("getBlockCommitment", Parameters.Create(slot));
+        }
+
+        /// <inheritdoc cref="IRpcClient.GetBlockCommitment"/>
+        public RequestResult<BlockCommitment> GetBlockCommitment(ulong slot)
+            => GetBlockCommitmentAsync(slot).Result;
+
+        /// <inheritdoc cref="IRpcClient.GetBlockTimeAsync"/>
+        public async Task<RequestResult<ulong>> GetBlockTimeAsync(ulong slot)
+        {
+            return await SendRequestAsync<ulong>("getBlockTime", Parameters.Create(slot));
+        }
+
+        /// <inheritdoc cref="IRpcClient.GetBlockTime"/>
+        public RequestResult<ulong> GetBlockTime(ulong slot)
+            => GetBlockTimeAsync(slot).Result;
+
+        /// <inheritdoc cref="IRpcClient.GetClusterNodesAsync"/>
+        public async Task<RequestResult<List<ClusterNode>>> GetClusterNodesAsync()
+        {
+            return await SendRequestAsync<List<ClusterNode>>("getClusterNodes");
+        }
+
+        /// <inheritdoc cref="IRpcClient.GetClusterNodes"/>
+        public RequestResult<List<ClusterNode>> GetClusterNodes()
+            => GetClusterNodesAsync().Result;
+
+        /// <inheritdoc cref="IRpcClient.GetEpochInfoAsync"/>
+        public async Task<RequestResult<EpochInfo>> GetEpochInfoAsync(Commitment commitment = Commitment.Finalized)
+        {
+            return await SendRequestAsync<EpochInfo>("getEpochInfo",
+                Parameters.Create(ConfigObject.Create(HandleCommitment(commitment))));
+        }
+
+        /// <inheritdoc cref="IRpcClient.GetEpochInfo"/>
+        public RequestResult<EpochInfo> GetEpochInfo(Commitment commitment = Commitment.Finalized) =>
+            GetEpochInfoAsync(commitment).Result;
+
+        /// <inheritdoc cref="IRpcClient.GetEpochScheduleAsync"/>
+        public async Task<RequestResult<EpochScheduleInfo>> GetEpochScheduleAsync()
+        {
+            return await SendRequestAsync<EpochScheduleInfo>("getEpochSchedule");
+        }
+
+        /// <inheritdoc cref="IRpcClient.GetEpochSchedule"/>
+        public RequestResult<EpochScheduleInfo> GetEpochSchedule() => GetEpochScheduleAsync().Result;
+
+
+        /// <inheritdoc cref="IRpcClient.GetFeeCalculatorForBlockhashAsync"/>
+        public async Task<RequestResult<ResponseValue<FeeCalculatorInfo>>> GetFeeCalculatorForBlockhashAsync(
+            string blockhash, Commitment commitment = Commitment.Finalized)
+        {
+            List<object> parameters = Parameters.Create(blockhash, ConfigObject.Create(HandleCommitment(commitment)));
+
+            return await SendRequestAsync<ResponseValue<FeeCalculatorInfo>>("getFeeCalculatorForBlockhash", parameters);
+        }
+
+        /// <inheritdoc cref="IRpcClient.GetFeeCalculatorForBlockhash"/>
+        public RequestResult<ResponseValue<FeeCalculatorInfo>> GetFeeCalculatorForBlockhash(string blockhash,
+            Commitment commitment = Commitment.Finalized) =>
+            GetFeeCalculatorForBlockhashAsync(blockhash, commitment).Result;
+
+        /// <inheritdoc cref="IRpcClient.GetFeeRateGovernorAsync"/>
+        public async Task<RequestResult<ResponseValue<FeeRateGovernorInfo>>> GetFeeRateGovernorAsync()
+        {
+            return await SendRequestAsync<ResponseValue<FeeRateGovernorInfo>>("getFeeRateGovernor");
+        }
+
+        /// <inheritdoc cref="IRpcClient.GetFeeRateGovernor"/>
+        public RequestResult<ResponseValue<FeeRateGovernorInfo>> GetFeeRateGovernor()
+            => GetFeeRateGovernorAsync().Result;
+
+        /// <inheritdoc cref="IRpcClient.GetFeesAsync"/>
+        public async Task<RequestResult<ResponseValue<FeesInfo>>> GetFeesAsync(
+            Commitment commitment = Commitment.Finalized)
+        {
+            return await SendRequestAsync<ResponseValue<FeesInfo>>("getFees",
+                Parameters.Create(ConfigObject.Create(HandleCommitment(commitment))));
+        }
+
+
+        /// <inheritdoc cref="IRpcClient.GetFees"/>
+        public RequestResult<ResponseValue<FeesInfo>> GetFees(Commitment commitment = Commitment.Finalized)
+            => GetFeesAsync(commitment).Result;
+
+        /// <inheritdoc cref="IRpcClient.GetRecentBlockHashAsync"/>
+        public async Task<RequestResult<ResponseValue<BlockHash>>> GetRecentBlockHashAsync(
+            Commitment commitment = Commitment.Finalized)
+        {
+            return await SendRequestAsync<ResponseValue<BlockHash>>("getRecentBlockhash",
+                Parameters.Create(ConfigObject.Create(HandleCommitment(commitment))));
+        }
+
+        /// <inheritdoc cref="IRpcClient.GetRecentBlockHash"/>
+        public RequestResult<ResponseValue<BlockHash>> GetRecentBlockHash(Commitment commitment = Commitment.Finalized)
+            => GetRecentBlockHashAsync(commitment).Result;
+
+        /// <inheritdoc cref="IRpcClient.GetMaxRetransmitSlotAsync"/>
+        public async Task<RequestResult<ulong>> GetMaxRetransmitSlotAsync()
+        {
+            return await SendRequestAsync<ulong>("getMaxRetransmitSlot");
+        }
+
+        /// <inheritdoc cref="IRpcClient.GetMaxRetransmitSlot"/>
+        public RequestResult<ulong> GetMaxRetransmitSlot()
+            => GetMaxRetransmitSlotAsync().Result;
+
+        /// <inheritdoc cref="IRpcClient.GetMaxShredInsertSlotAsync"/>
+        public async Task<RequestResult<ulong>> GetMaxShredInsertSlotAsync()
+        {
+            return await SendRequestAsync<ulong>("getMaxShredInsertSlot");
+        }
+
+        /// <inheritdoc cref="IRpcClient.GetMaxShredInsertSlot"/>
+        public RequestResult<ulong> GetMaxShredInsertSlot()
+            => GetMaxShredInsertSlotAsync().Result;
+
+        /// <inheritdoc cref="IRpcClient.GetMinimumBalanceForRentExemptionAsync"/>
+        public async Task<RequestResult<ulong>> GetMinimumBalanceForRentExemptionAsync(long accountDataSize,
+            Commitment commitment = Commitment.Finalized)
+        {
+            return await SendRequestAsync<ulong>("getMinimumBalanceForRentExemption",
+                Parameters.Create(accountDataSize, ConfigObject.Create(HandleCommitment(commitment))));
+        }
+
+        /// <inheritdoc cref="IRpcClient.GetMinimumBalanceForRentExemption"/>
+        public RequestResult<ulong> GetMinimumBalanceForRentExemption(long accountDataSize,
+            Commitment commitment = Commitment.Finalized)
+            => GetMinimumBalanceForRentExemptionAsync(accountDataSize, commitment).Result;
+
+        /// <inheritdoc cref="IRpcClient.GetGenesisHashAsync"/>
+        public async Task<RequestResult<string>> GetGenesisHashAsync()
+        {
+            return await SendRequestAsync<string>("getGenesisHash");
+        }
+
+        /// <inheritdoc cref="IRpcClient.GetGenesisHash"/>
+        public RequestResult<string> GetGenesisHash()
+            => GetGenesisHashAsync().Result;
+
+        /// <inheritdoc cref="IRpcClient.GetIdentityAsync"/>
+        public async Task<RequestResult<NodeIdentity>> GetIdentityAsync()
+        {
+            return await SendRequestAsync<NodeIdentity>("getIdentity");
+        }
+
+        /// <inheritdoc cref="IRpcClient.GetIdentity"/>
+        public RequestResult<NodeIdentity> GetIdentity()
+            => GetIdentityAsync().Result;
+
+        /// <inheritdoc cref="IRpcClient.GetInflationGovernorAsync"/>
+        public async Task<RequestResult<InflationGovernor>> GetInflationGovernorAsync(
+            Commitment commitment = Commitment.Finalized)
+        {
+            return await SendRequestAsync<InflationGovernor>("getInflationGovernor",
+                Parameters.Create(ConfigObject.Create(HandleCommitment(commitment))));
+        }
+
+        /// <inheritdoc cref="IRpcClient.GetInflationGovernor"/>
+        public RequestResult<InflationGovernor> GetInflationGovernor(Commitment commitment = Commitment.Finalized)
+            => GetInflationGovernorAsync(commitment).Result;
+
+        /// <inheritdoc cref="IRpcClient.GetInflationRateAsync"/>
+        public async Task<RequestResult<InflationRate>> GetInflationRateAsync()
+        {
+            return await SendRequestAsync<InflationRate>("getInflationRate");
+        }
+
+        /// <inheritdoc cref="IRpcClient.GetInflationRate"/>
+        public RequestResult<InflationRate> GetInflationRate()
+            => GetInflationRateAsync().Result;
+
+        /// <inheritdoc cref="IRpcClient.GetInflationRewardAsync"/>
+        public async Task<RequestResult<List<InflationReward>>> GetInflationRewardAsync(IList<string> addresses,
+            ulong epoch = 0, Commitment commitment = Commitment.Finalized)
+        {
+            return await SendRequestAsync<List<InflationReward>>("getInflationReward",
+                Parameters.Create(
+                    addresses,
+                    ConfigObject.Create(
+                        HandleCommitment(commitment),
+                        KeyValue.Create("epoch", epoch > 0 ? epoch : null))));
+        }
+
+        /// <inheritdoc cref="IRpcClient.GetInflationReward"/>
+        public RequestResult<List<InflationReward>> GetInflationReward(IList<string> addresses, ulong epoch = 0,
+            Commitment commitment = Commitment.Finalized)
+            => GetInflationRewardAsync(addresses, epoch, commitment).Result;
+
+        /// <inheritdoc cref="IRpcClient.GetLargestAccountsAsync"/>
+        public async Task<RequestResult<ResponseValue<List<LargeAccount>>>> GetLargestAccountsAsync(
+            AccountFilterType? filter = null,
+            Commitment commitment = Commitment.Finalized)
+        {
+            return await SendRequestAsync<ResponseValue<List<LargeAccount>>>("getLargestAccounts",
+                Parameters.Create(
+                    ConfigObject.Create(
+                        HandleCommitment(commitment),
+                        KeyValue.Create("filter", filter))));
+        }
+
+        /// <inheritdoc cref="IRpcClient.GetLargestAccounts"/>
+        public RequestResult<ResponseValue<List<LargeAccount>>> GetLargestAccounts(AccountFilterType? filter = null,
+            Commitment commitment = Commitment.Finalized)
+            => GetLargestAccountsAsync(filter, commitment).Result;
+
+        /// <inheritdoc cref="IRpcClient.GetSnapshotSlotAsync"/>
+        public async Task<RequestResult<ulong>> GetSnapshotSlotAsync()
+        {
+            return await SendRequestAsync<ulong>("getSnapshotSlot");
+        }
+
+        /// <inheritdoc cref="IRpcClient.GetSnapshotSlot"/>
+        public RequestResult<ulong> GetSnapshotSlot() => GetSnapshotSlotAsync().Result;
+
+        /// <inheritdoc cref="IRpcClient.GetRecentPerformanceSamplesAsync"/>
+        public async Task<RequestResult<List<PerformanceSample>>> GetRecentPerformanceSamplesAsync(ulong limit = 720)
+        {
+            return await SendRequestAsync<List<PerformanceSample>>("getRecentPerformanceSamples",
+                new List<object> { limit });
+        }
+
+        /// <inheritdoc cref="IRpcClient.GetRecentPerformanceSamples"/>
+        public RequestResult<List<PerformanceSample>> GetRecentPerformanceSamples(ulong limit = 720)
+            => GetRecentPerformanceSamplesAsync(limit).Result;
+
+        /// <inheritdoc cref="IRpcClient.GetSignaturesForAddressAsync"/>
+        public async Task<RequestResult<List<SignatureStatusInfo>>> GetSignaturesForAddressAsync(string accountPubKey,
+            ulong limit = 1000, string before = null, string until = null, Commitment commitment = Commitment.Finalized)
+        {
+            if (commitment == Commitment.Processed)
+                throw new ArgumentException("Commitment.Processed is not supported for this method.");
+
+            return await SendRequestAsync<List<SignatureStatusInfo>>("getSignaturesForAddress",
+                Parameters.Create(
+                    accountPubKey,
+                    ConfigObject.Create(
+                        KeyValue.Create("limit", limit != 1000 ? limit : null),
+                        KeyValue.Create("before", before),
+                        KeyValue.Create("until", until),
+                        HandleCommitment(commitment))));
+        }
+
+        /// <inheritdoc cref="IRpcClient.GetConfirmedSignaturesForAddress2Async"/>
+        public async Task<RequestResult<List<SignatureStatusInfo>>> GetConfirmedSignaturesForAddress2Async(
+            string accountPubKey, ulong limit = 1000, string before = null, string until = null,
+            Commitment commitment = Commitment.Finalized)
+        {
+            if (commitment == Commitment.Processed)
+                throw new ArgumentException("Commitment.Processed is not supported for this method.");
+
+            return await SendRequestAsync<List<SignatureStatusInfo>>("getConfirmedSignaturesForAddress2",
+                Parameters.Create(
+                    accountPubKey,
+                    ConfigObject.Create(
+                        KeyValue.Create("limit", limit != 1000 ? limit : null),
+                        KeyValue.Create("before", before),
+                        KeyValue.Create("until", until),
+                        HandleCommitment(commitment))));
+        }
+
+        /// <inheritdoc cref="IRpcClient.GetSignaturesForAddress"/>
+        public RequestResult<List<SignatureStatusInfo>> GetSignaturesForAddress(string accountPubKey,
+            ulong limit = 1000,
+            string before = null, string until = null, Commitment commitment = Commitment.Finalized)
+            => GetSignaturesForAddressAsync(accountPubKey, limit, before, until, commitment).Result;
+
+        /// <inheritdoc cref="IRpcClient.GetConfirmedSignaturesForAddress2"/>
+        public RequestResult<List<SignatureStatusInfo>> GetConfirmedSignaturesForAddress2(string accountPubKey,
+            ulong limit = 1000, string before = null,
+            string until = null, Commitment commitment = Commitment.Finalized)
+            => GetConfirmedSignaturesForAddress2Async(accountPubKey, limit, before, until, commitment).Result;
+
+        /// <inheritdoc cref="IRpcClient.GetSignatureStatusesAsync"/>
+        public async Task<RequestResult<ResponseValue<List<SignatureStatusInfo>>>> GetSignatureStatusesAsync(
+            List<string> transactionHashes,
+            bool searchTransactionHistory = false)
+        {
+            return await SendRequestAsync<ResponseValue<List<SignatureStatusInfo>>>("getSignatureStatuses",
+                Parameters.Create(
+                    transactionHashes,
+                    ConfigObject.Create(
+                        KeyValue.Create("searchTransactionHistory",
+                            searchTransactionHistory ? searchTransactionHistory : null))));
+        }
+
+        /// <inheritdoc cref="IRpcClient.GetSignatureStatuses"/>
+        public RequestResult<ResponseValue<List<SignatureStatusInfo>>> GetSignatureStatuses(
+            List<string> transactionHashes,
+            bool searchTransactionHistory = false)
+            => GetSignatureStatusesAsync(transactionHashes, searchTransactionHistory).Result;
+
+        /// <inheritdoc cref="IRpcClient.GetSlotAsync"/>
+        public async Task<RequestResult<ulong>> GetSlotAsync(Commitment commitment = Commitment.Finalized)
+        {
+            return await SendRequestAsync<ulong>("getSlot",
+                Parameters.Create(ConfigObject.Create(HandleCommitment(commitment))));
+        }
+
+        /// <inheritdoc cref="IRpcClient.GetSlot"/>
+        public RequestResult<ulong> GetSlot(Commitment commitment = Commitment.Finalized) =>
+            GetSlotAsync(commitment).Result;
+
+        /// <inheritdoc cref="IRpcClient.GetSlotLeaderAsync"/>
+        public async Task<RequestResult<string>> GetSlotLeaderAsync(Commitment commitment = Commitment.Finalized)
+        {
+            return await SendRequestAsync<string>("getSlotLeader",
+                Parameters.Create(ConfigObject.Create(HandleCommitment(commitment))));
+        }
+
+        /// <inheritdoc cref="IRpcClient.GetSlotLeader"/>
+        public RequestResult<string> GetSlotLeader(Commitment commitment = Commitment.Finalized) =>
+            GetSlotLeaderAsync(commitment).Result;
+
+        /// <inheritdoc cref="IRpcClient.GetSlotLeadersAsync"/>
+        public async Task<RequestResult<List<string>>> GetSlotLeadersAsync(ulong start, ulong limit,
+            Commitment commitment = Commitment.Finalized)
+        {
+            return await SendRequestAsync<List<string>>("getSlotLeaders",
+                Parameters.Create(start, limit, ConfigObject.Create(HandleCommitment(commitment))));
+        }
+
+        /// <inheritdoc cref="IRpcClient.GetSlotLeaders"/>
+        public RequestResult<List<string>> GetSlotLeaders(ulong start, ulong limit,
+            Commitment commitment = Commitment.Finalized)
+            => GetSlotLeadersAsync(start, limit, commitment).Result;
+
+        #region Token Supply and Balances
+
+        /// <inheritdoc cref="IRpcClient.GetStakeActivationAsync"/>
+        public async Task<RequestResult<StakeActivationInfo>> GetStakeActivationAsync(string publicKey, ulong epoch = 0,
+            Commitment commitment = Commitment.Finalized)
+        {
+            return await SendRequestAsync<StakeActivationInfo>("getStakeActivation",
+                Parameters.Create(
+                    publicKey,
+                    ConfigObject.Create(
+                        HandleCommitment(commitment),
+                        KeyValue.Create("epoch", epoch > 0 ? epoch : null))));
+        }
+
+        /// <inheritdoc cref="IRpcClient.GetStakeActivation"/>
+        public RequestResult<StakeActivationInfo> GetStakeActivation(string publicKey, ulong epoch = 0,
+            Commitment commitment = Commitment.Finalized) =>
+            GetStakeActivationAsync(publicKey, epoch, commitment).Result;
+
+        /// <inheritdoc cref="IRpcClient.GetSupplyAsync"/>
+        public async Task<RequestResult<ResponseValue<Supply>>> GetSupplyAsync(
+            Commitment commitment = Commitment.Finalized)
+        {
+            return await SendRequestAsync<ResponseValue<Supply>>("getSupply",
+                Parameters.Create(ConfigObject.Create(HandleCommitment(commitment))));
+        }
+
+        /// <inheritdoc cref="IRpcClient.GetSupply"/>
+        public RequestResult<ResponseValue<Supply>> GetSupply(Commitment commitment = Commitment.Finalized)
+            => GetSupplyAsync(commitment).Result;
+
+        /// <inheritdoc cref="IRpcClient.GetTokenAccountBalanceAsync"/>
+        public async Task<RequestResult<ResponseValue<TokenBalance>>> GetTokenAccountBalanceAsync(
+            string splTokenAccountPublicKey, Commitment commitment = Commitment.Finalized)
+        {
+            return await SendRequestAsync<ResponseValue<TokenBalance>>("getTokenAccountBalance",
+                Parameters.Create(splTokenAccountPublicKey, ConfigObject.Create(HandleCommitment(commitment))));
+        }
+
+        /// <inheritdoc cref="IRpcClient.GetTokenAccountBalance"/>
+        public RequestResult<ResponseValue<TokenBalance>> GetTokenAccountBalance(string splTokenAccountPublicKey,
+            Commitment commitment = Commitment.Finalized)
+            => GetTokenAccountBalanceAsync(splTokenAccountPublicKey, commitment).Result;
+
+        /// <inheritdoc cref="IRpcClient.GetTokenAccountsByDelegateAsync"/>
+        public async Task<RequestResult<ResponseValue<List<TokenAccount>>>> GetTokenAccountsByDelegateAsync(
+            string ownerPubKey, string tokenMintPubKey = null, string tokenProgramId = null,
+            Commitment commitment = Commitment.Finalized)
+        {
+            if (string.IsNullOrWhiteSpace(tokenMintPubKey) && string.IsNullOrWhiteSpace(tokenProgramId))
+                throw new ArgumentException("either tokenProgramId or tokenMintPubKey must be set");
+
+            return await SendRequestAsync<ResponseValue<List<TokenAccount>>>("getTokenAccountsByDelegate",
+                Parameters.Create(
+                    ownerPubKey,
+                    ConfigObject.Create(
+                        KeyValue.Create("mint", tokenMintPubKey),
+                        KeyValue.Create("programId", tokenProgramId)),
+                    ConfigObject.Create(
+                        HandleCommitment(commitment),
+                        KeyValue.Create("encoding", "jsonParsed"))));
+        }
+
+        /// <inheritdoc cref="IRpcClient.GetTokenAccountsByDelegate"/>
+        public RequestResult<ResponseValue<List<TokenAccount>>> GetTokenAccountsByDelegate(string ownerPubKey,
+            string tokenMintPubKey = null, string tokenProgramId = null, Commitment commitment = Commitment.Finalized)
+            => GetTokenAccountsByDelegateAsync(ownerPubKey, tokenMintPubKey, tokenProgramId, commitment).Result;
+
+        /// <inheritdoc cref="IRpcClient.GetTokenAccountsByOwnerAsync"/>
+        public async Task<RequestResult<ResponseValue<List<TokenAccount>>>> GetTokenAccountsByOwnerAsync(
+            string ownerPubKey, string tokenMintPubKey = null, string tokenProgramId = null,
+            Commitment commitment = Commitment.Finalized)
+        {
+            if (string.IsNullOrWhiteSpace(tokenMintPubKey) && string.IsNullOrWhiteSpace(tokenProgramId))
+                throw new ArgumentException("either tokenProgramId or tokenMintPubKey must be set");
+
+            return await SendRequestAsync<ResponseValue<List<TokenAccount>>>("getTokenAccountsByOwner",
+                Parameters.Create(
+                    ownerPubKey,
+                    ConfigObject.Create(
+                        KeyValue.Create("mint", tokenMintPubKey),
+                        KeyValue.Create("programId", tokenProgramId)),
+                    ConfigObject.Create(
+                        HandleCommitment(commitment),
+                        KeyValue.Create("encoding", "jsonParsed"))));
+        }
+
+        /// <inheritdoc cref="IRpcClient.GetTokenAccountsByOwner"/>
+        public RequestResult<ResponseValue<List<TokenAccount>>> GetTokenAccountsByOwner(
+            string ownerPubKey, string tokenMintPubKey = null, string tokenProgramId = null,
+            Commitment commitment = Commitment.Finalized)
+            => GetTokenAccountsByOwnerAsync(ownerPubKey, tokenMintPubKey, tokenProgramId, commitment).Result;
+
+        /// <inheritdoc cref="IRpcClient.GetTokenLargestAccountsAsync"/>
+        public async Task<RequestResult<ResponseValue<List<LargeTokenAccount>>>> GetTokenLargestAccountsAsync(
+            string tokenMintPubKey, Commitment commitment = Commitment.Finalized)
+        {
+            return await SendRequestAsync<ResponseValue<List<LargeTokenAccount>>>("getTokenLargestAccounts",
+                Parameters.Create(tokenMintPubKey, ConfigObject.Create(HandleCommitment(commitment))));
+        }
+
+        /// <inheritdoc cref="IRpcClient.GetTokenLargestAccounts"/>
+        public RequestResult<ResponseValue<List<LargeTokenAccount>>> GetTokenLargestAccounts(string tokenMintPubKey,
+            Commitment commitment = Commitment.Finalized)
+            => GetTokenLargestAccountsAsync(tokenMintPubKey, commitment).Result;
+
+        /// <inheritdoc cref="IRpcClient.GetTokenSupplyAsync"/>
+        public async Task<RequestResult<ResponseValue<TokenBalance>>> GetTokenSupplyAsync(string tokenMintPubKey,
+            Commitment commitment = Commitment.Finalized)
+        {
+            return await SendRequestAsync<ResponseValue<TokenBalance>>("getTokenSupply",
+                Parameters.Create(tokenMintPubKey, ConfigObject.Create(HandleCommitment(commitment))));
+        }
+
+        /// <inheritdoc cref="IRpcClient.GetTokenSupply"/>
+        public RequestResult<ResponseValue<TokenBalance>> GetTokenSupply(string tokenMintPubKey,
+            Commitment commitment = Commitment.Finalized)
+            => GetTokenSupplyAsync(tokenMintPubKey, commitment).Result;
+
+        #endregion
+
+        /// <inheritdoc cref="IRpcClient.GetTransactionCountAsync"/>
+        public async Task<RequestResult<ulong>> GetTransactionCountAsync(Commitment commitment = Commitment.Finalized)
+        {
+            return await SendRequestAsync<ulong>("getTransactionCount",
+                Parameters.Create(ConfigObject.Create(HandleCommitment(commitment))));
+        }
+
+        /// <inheritdoc cref="IRpcClient.GetTransactionCount"/>
+        public RequestResult<ulong> GetTransactionCount(Commitment commitment = Commitment.Finalized)
+            => GetTransactionCountAsync(commitment).Result;
+
+        /// <inheritdoc cref="IRpcClient.GetVersionAsync"/>
+        public async Task<RequestResult<NodeVersion>> GetVersionAsync()
+        {
+            return await SendRequestAsync<NodeVersion>("getVersion");
+        }
+
+        /// <inheritdoc cref="IRpcClient.GetVersion"/>
+        public RequestResult<NodeVersion> GetVersion()
+            => GetVersionAsync().Result;
+
+        /// <inheritdoc cref="IRpcClient.GetVoteAccountsAsync"/>
+        public async Task<RequestResult<VoteAccounts>> GetVoteAccountsAsync(string votePubKey = null,
+            Commitment commitment = Commitment.Finalized)
+        {
+            return await SendRequestAsync<VoteAccounts>("getVoteAccounts",
+                Parameters.Create(ConfigObject.Create(HandleCommitment(commitment),
+                    KeyValue.Create("votePubkey", votePubKey))));
+        }
+
+        /// <inheritdoc cref="IRpcClient.GetVoteAccounts"/>
+        public RequestResult<VoteAccounts> GetVoteAccounts(string votePubKey = null,
+            Commitment commitment = Commitment.Finalized)
+            => GetVoteAccountsAsync(votePubKey, commitment).Result;
+
+        /// <inheritdoc cref="IRpcClient.GetMinimumLedgerSlotAsync"/>
+        public async Task<RequestResult<ulong>> GetMinimumLedgerSlotAsync()
+        {
+            return await SendRequestAsync<ulong>("minimumLedgerSlot");
+        }
+
+        /// <inheritdoc cref="IRpcClient.GetMinimumLedgerSlot"/>
+        public RequestResult<ulong> GetMinimumLedgerSlot()
+            => GetMinimumLedgerSlotAsync().Result;
+
+        /// <inheritdoc cref="IRpcClient.RequestAirdropAsync"/>
+        public async Task<RequestResult<string>> RequestAirdropAsync(string pubKey, ulong lamports,
+            Commitment commitment = Commitment.Finalized)
+        {
+            return await SendRequestAsync<string>("requestAirdrop",
+                Parameters.Create(pubKey, lamports, ConfigObject.Create(HandleCommitment(commitment))));
+        }
+
+        /// <inheritdoc cref="IRpcClient.RequestAirdrop"/>
+        public RequestResult<string> RequestAirdrop(string pubKey, ulong lamports,
+            Commitment commitment = Commitment.Finalized)
+            => RequestAirdropAsync(pubKey, lamports, commitment).Result;
+
+        #region Transactions
+
+        /// <inheritdoc cref="IRpcClient.SendTransactionAsync(byte[], bool, Commitment)"/>
+        public async Task<RequestResult<string>> SendTransactionAsync(byte[] transaction, bool skipPreflight = false,
+            Commitment preflightCommitment = Commitment.Finalized)
+        {
+            return await SendTransactionAsync(Convert.ToBase64String(transaction), skipPreflight, preflightCommitment)
+                .ConfigureAwait(false);
+        }
+
+
+        /// <inheritdoc cref="IRpcClient.SendTransactionAsync(string, bool, Commitment)"/>
+        public async Task<RequestResult<string>> SendTransactionAsync(string transaction, bool skipPreflight = false,
+            Commitment preflightCommitment = Commitment.Finalized)
+        {
+            return await SendRequestAsync<string>("sendTransaction",
+                Parameters.Create(
+                    transaction,
+                    ConfigObject.Create(
+                        KeyValue.Create("skipPreflight", skipPreflight ? skipPreflight : null),
+                        KeyValue.Create("preflightCommitment",
+                            preflightCommitment == Commitment.Finalized ? null : preflightCommitment),
+                        KeyValue.Create("encoding", BinaryEncoding.Base64))));
+        }
+
+        /// <inheritdoc cref="IRpcClient.SendTransaction(string, bool, Commitment)"/>
+        public RequestResult<string> SendTransaction(string transaction, bool skipPreFlight = false,
+            Commitment preFlightCommitment = Commitment.Finalized)
+            => SendTransactionAsync(transaction, skipPreFlight, preFlightCommitment).Result;
+
+        /// <inheritdoc cref="IRpcClient.SendTransactionAsync(byte[], bool, Commitment)"/>
+        public RequestResult<string> SendTransaction(byte[] transaction, bool skipPreFlight = false,
+            Commitment preFlightCommitment = Commitment.Finalized)
+            => SendTransactionAsync(transaction, skipPreFlight, preFlightCommitment).Result;
+
+        /// <inheritdoc cref="IRpcClient.SimulateTransactionAsync(string, bool, Commitment, bool, IList{string})"/>
+        public async Task<RequestResult<ResponseValue<SimulationLogs>>> SimulateTransactionAsync(string transaction,
+            bool sigVerify = false,
+            Commitment commitment = Commitment.Finalized, bool replaceRecentBlockhash = false,
+            IList<string> accountsToReturn = null)
+        {
+            if (sigVerify && replaceRecentBlockhash)
+            {
+                throw new ArgumentException(
+                    $"Parameters {nameof(sigVerify)} and {nameof(replaceRecentBlockhash)} are incompatible, only one can be set to true.");
+            }
+
+            return await SendRequestAsync<ResponseValue<SimulationLogs>>("simulateTransaction",
+                Parameters.Create(
+                    transaction,
+                    ConfigObject.Create(
+                        KeyValue.Create("sigVerify", sigVerify ? sigVerify : null),
+                        HandleCommitment(commitment),
+                        KeyValue.Create("encoding", BinaryEncoding.Base64),
+                        KeyValue.Create("replaceRecentBlockhash",
+                            replaceRecentBlockhash ? replaceRecentBlockhash : null),
+                        KeyValue.Create("accounts", accountsToReturn != null
+                            ? ConfigObject.Create(
+                                KeyValue.Create("encoding", BinaryEncoding.Base64),
+                                KeyValue.Create("addresses", accountsToReturn))
+                            : null))));
+        }
+
+        /// <inheritdoc cref="IRpcClient.SimulateTransactionAsync(byte[], bool, Commitment, bool, IList{string})"/>
+        public async Task<RequestResult<ResponseValue<SimulationLogs>>> SimulateTransactionAsync(byte[] transaction,
+            bool sigVerify = false,
+            Commitment commitment = Commitment.Finalized, bool replaceRecentBlockhash = false,
+            IList<string> accountsToReturn = null)
+        {
+            return await SimulateTransactionAsync(Convert.ToBase64String(transaction), sigVerify, commitment,
+                    replaceRecentBlockhash, accountsToReturn)
+                .ConfigureAwait(false);
+        }
+
+        /// <inheritdoc cref="IRpcClient.SimulateTransaction(string, bool, Commitment, bool, IList{string})"/>
+        public RequestResult<ResponseValue<SimulationLogs>> SimulateTransaction(string transaction,
+            bool sigVerify = false,
+            Commitment commitment = Commitment.Finalized, bool replaceRecentBlockhash = false,
+            IList<string> accountsToReturn = null)
+            => SimulateTransactionAsync(transaction, sigVerify, commitment, replaceRecentBlockhash, accountsToReturn)
+                .Result;
+
+        /// <inheritdoc cref="IRpcClient.SimulateTransaction(byte[], bool, Commitment, bool, IList{string})"/>
+        public RequestResult<ResponseValue<SimulationLogs>> SimulateTransaction(byte[] transaction,
+            bool sigVerify = false,
+            Commitment commitment = Commitment.Finalized, bool replaceRecentBlockhash = false,
+            IList<string> accountsToReturn = null)
+            => SimulateTransactionAsync(transaction, sigVerify, commitment, replaceRecentBlockhash, accountsToReturn)
+                .Result;
+
+        #endregion
+
+        /// <summary>
+        /// Gets the id for the next request.
+        /// </summary>
+        /// <returns>The id.</returns>
+        int IRpcClient.GetNextIdForReq() => _idGenerator.GetNextId();
+
+    }
 }