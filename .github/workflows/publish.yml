name: Build, Pack & Publish

on:
  push:
    branches:
      - master # Default release branch
<<<<<<< HEAD

  # Allows you to run this workflow manually from the Actions tab
  workflow_dispatch:
  
=======
      
  # Allows you to this workflow manually from the Actions tab
  workflow_dispatch:

>>>>>>> a3f04a8e
jobs:
  publish:
    name: build, pack & publish
    runs-on: ubuntu-latest
    steps:
      - name: Get the sources
        uses: actions/checkout@v2
      - name: Extract release notes
        run: |
            git log --pretty=format:'%s' ${GITHUB_REF} | perl -pe 's| \(.*tag: v(\d+.\d+.\d+(-preview\d{3})?)(, .*?)*\)|\n## \1\n|g' > RELEASE-NOTES.txt
      - name: Run the build script
        uses: cake-build/cake-action@v1
        with:
          script-path: build.cake
          target: Pack
          cake-bootstrap: true
      - name: Publish Sol.Unity.Extensions on version change
        uses: rohith/publish-nuget@v2
        with:
          PROJECT_FILE_PATH: src/Sol.Unity.Extensions/Sol.Unity.Extensions.csproj
          PACKAGE_NAME: Sol.Unity.Extensions
          VERSION_FILE_PATH: SharedBuildProperties.props
          VERSION_REGEX: ^\s*<Version>(.*)<\/Version>\s*$
          TAG_FORMAT: v*
          NUGET_KEY: ${{secrets.NUGET_API_KEY}}
          NUGET_SOURCE: https://api.nuget.org/v3/index.json
          NCLUDE_SYMBOLS: true
      - name: Publish Sol.Unity.Wallet on version change
        uses: rohith/publish-nuget@v2
        with:
          PROJECT_FILE_PATH: src/Sol.Unity.Wallet/Sol.Unity.Wallet.csproj
          PACKAGE_NAME: Sol.Unity.Wallet
          VERSION_FILE_PATH: SharedBuildProperties.props
          VERSION_REGEX: ^\s*<Version>(.*)<\/Version>\s*$
          TAG_FORMAT: v*
          NUGET_KEY: ${{secrets.NUGET_API_KEY}}
          NUGET_SOURCE: https://api.nuget.org/v3/index.json
          INCLUDE_SYMBOLS: true
      - name: Publish Sol.Unity.Rpc on version change
        uses: rohith/publish-nuget@v2
        with:
          PROJECT_FILE_PATH: src/Sol.Unity.Rpc/Sol.Unity.Rpc.csproj
          PACKAGE_NAME: Sol.Unity.Rpc
          VERSION_FILE_PATH: SharedBuildProperties.props
          VERSION_REGEX: ^\s*<Version>(.*)<\/Version>\s*$
          TAG_FORMAT: v*
          NUGET_KEY: ${{secrets.NUGET_API_KEY}}
          INCLUDE_SYMBOLS: true
          NUGET_SOURCE: https://api.nuget.org/v3/index.json
      - name: Publish Sol.Unity.KeyStore on version change
        uses: rohith/publish-nuget@v2
        with:
          PROJECT_FILE_PATH: src/Sol.Unity.KeyStore/Sol.Unity.KeyStore.csproj
          PACKAGE_NAME: Sol.Unity.KeyStore
          VERSION_FILE_PATH: SharedBuildProperties.props
          VERSION_REGEX: ^\s*<Version>(.*)<\/Version>\s*$
          TAG_FORMAT: v*
          NUGET_KEY: ${{secrets.NUGET_API_KEY}}
          INCLUDE_SYMBOLS: true
          NUGET_SOURCE: https://api.nuget.org/v3/index.json
      - name: Publish Sol.Unity.Programs on version change
        id: publish_nuget
        uses: rohith/publish-nuget@v2
        with:
          PROJECT_FILE_PATH: src/Sol.Unity.Programs/Sol.Unity.Programs.csproj
          PACKAGE_NAME: Sol.Unity.Programs
          VERSION_FILE_PATH: SharedBuildProperties.props
          VERSION_REGEX: ^\s*<Version>(.*)<\/Version>\s*$
          TAG_FORMAT: v*
          NUGET_KEY: ${{secrets.NUGET_API_KEY}}
          INCLUDE_SYMBOLS: true
          NUGET_SOURCE: https://api.nuget.org/v3/index.json
      - name: Create GitHub Release
        id: create_release
        uses: actions/create-release@v1
        with:
          tag_name: ${{ steps.publish_nuget.outputs.VERSION }}
          release_name: ${{ steps.publish_nuget.outputs.VERSION }}
          body_path: RELEASE-NOTES.txt
        env:
          GITHUB_TOKEN: ${{ secrets.ACCESS_TOKEN }}
      - name: Upload Sol.Unity.Extensions release assets
        uses: svenstaro/upload-release-action@v2
        with:
          repo_token: ${{ secrets.ACCESS_TOKEN }}
          file: artifacts/Sol.Unity.Extensions.dll
          tag: ${{ steps.publish_nuget.outputs.VERSION }}
          upload_url: ${{ steps.create_release.outputs.upload_url }}
      - name: Upload Sol.Unity.Wallet release assets
        uses: svenstaro/upload-release-action@v2
        with:
          repo_token: ${{ secrets.ACCESS_TOKEN }}
          file: artifacts/Sol.Unity.Wallet.dll
          tag: ${{ steps.publish_nuget.outputs.VERSION }}
          upload_url: ${{ steps.create_release.outputs.upload_url }}
      - name: Upload Sol.Unity.Rpc release assets
        uses: svenstaro/upload-release-action@v2
        with:
          repo_token: ${{ secrets.ACCESS_TOKEN }}
          file: artifacts/Sol.Unity.Rpc.dll
          tag: ${{ steps.publish_nuget.outputs.VERSION }}
          upload_url: ${{ steps.create_release.outputs.upload_url }}
      - name: Upload Sol.Unity.KeyStore release assets
        uses: svenstaro/upload-release-action@v2
        with:
          repo_token: ${{ secrets.ACCESS_TOKEN }}
          file: artifacts/Sol.Unity.KeyStore.dll
          tag: ${{ steps.publish_nuget.outputs.VERSION }}
          upload_url: ${{ steps.create_release.outputs.upload_url }}
      - name: Upload Sol.Unity.Programs release assets
        uses: svenstaro/upload-release-action@v2
        with:
          repo_token: ${{ secrets.ACCESS_TOKEN }}
          file: artifacts/Sol.Unity.Programs.dll
          tag: ${{ steps.publish_nuget.outputs.VERSION }}
          upload_url: ${{ steps.create_release.outputs.upload_url }}<|MERGE_RESOLUTION|>--- conflicted
+++ resolved
@@ -4,17 +4,7 @@
   push:
     branches:
       - master # Default release branch
-<<<<<<< HEAD
-
-  # Allows you to run this workflow manually from the Actions tab
   workflow_dispatch:
-  
-=======
-      
-  # Allows you to this workflow manually from the Actions tab
-  workflow_dispatch:
-
->>>>>>> a3f04a8e
 jobs:
   publish:
     name: build, pack & publish
